--- conflicted
+++ resolved
@@ -85,17 +85,13 @@
   implicit class MetadataOps(metaData: MetaData) {
     def cleanName: String = metaData.name.sanitize
 
-<<<<<<< HEAD
     def outputTable = getOutputTableMap(metaData)
       .map(_.get("output"))
       .getOrElse(s"${metaData.outputNamespace}.${metaData.cleanName}")
 
-=======
-    def outputTable = s"${metaData.outputNamespace}.${metaData.cleanName}"
     def outputLabelTable = s"${metaData.outputNamespace}.${metaData.cleanName}_labels"
     def outputFinalView = s"${metaData.outputNamespace}.${metaData.cleanName}_labeled"
     def outputLatestLabelView = s"${metaData.outputNamespace}.${metaData.cleanName}_labeled_latest"
->>>>>>> c2580e95
     def loggedTable = s"${outputTable}_logged"
 
     def bootstrapTable = s"${outputTable}_bootstrap"
@@ -107,16 +103,13 @@
     def comparisonTable = s"${outputTable}_$comparisonPrefix"
 
     def consistencyTable = s"${outputTable}_consistency"
-<<<<<<< HEAD
+
     def uploadTable = getOutputTableMap(metaData)
       .map(_.get("output"))
       .getOrElse(s"${outputTable}_upload")
-=======
-
-    def uploadTable = s"${outputTable}_upload"
+
     def dailyStatsOutputTable = s"${outputTable}_daily_stats"
     def dailyStatsUploadTable = s"${dailyStatsOutputTable}_upload"
->>>>>>> c2580e95
 
     def copyForVersioningComparison: MetaData = {
       // Changing name results in column rename, therefore schema change, other metadata changes don't effect output table
@@ -706,18 +699,12 @@
         .toArray
     }
 
-<<<<<<< HEAD
     def partOutputTable(jp: JoinPart): String = {
       getOutputTableMap(join.metaData)
         .map(_.get(jp.groupBy.metaData.name))
         .getOrElse((Seq(join.metaData.outputTable) ++ Option(jp.prefix) :+ jp.groupBy.metaData.cleanName).mkString("_"))
     }
-=======
     def computedFeatureCols: Seq[String] = joinPartOps.flatMap(_.valueColumns)
-
-    def partOutputTable(jp: JoinPart): String =
-      (Seq(join.metaData.outputTable) ++ Option(jp.prefix) :+ jp.groupBy.metaData.cleanName).mkString("_")
->>>>>>> c2580e95
 
     private val leftSourceKey: String = "left_source"
     private val derivedKey: String = "derived"
