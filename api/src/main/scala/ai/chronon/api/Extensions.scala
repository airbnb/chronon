/*
 *    Copyright (C) 2023 The Chronon Authors.
 *
 *    Licensed under the Apache License, Version 2.0 (the "License");
 *    you may not use this file except in compliance with the License.
 *    You may obtain a copy of the License at
 *
 *        http://www.apache.org/licenses/LICENSE-2.0
 *
 *    Unless required by applicable law or agreed to in writing, software
 *    distributed under the License is distributed on an "AS IS" BASIS,
 *    WITHOUT WARRANTIES OR CONDITIONS OF ANY KIND, either express or implied.
 *    See the License for the specific language governing permissions and
 *    limitations under the License.
 */

package ai.chronon.api

import org.slf4j.LoggerFactory
import ai.chronon.api.DataModel._
import ai.chronon.api.Operation._
import com.fasterxml.jackson.core.`type`.TypeReference
import com.fasterxml.jackson.databind.ObjectMapper
import org.apache.spark.sql.Column
import org.apache.spark.sql.functions.expr

import java.io.{PrintWriter, StringWriter}
import java.util
import java.util.regex.Pattern
import scala.collection.{Seq, mutable}
import scala.util.ScalaJavaConversions.{IteratorOps, ListOps, MapOps}
import scala.util.{Failure, Success, Try}
import scala.collection.JavaConverters._

object Extensions {

  implicit class TimeUnitOps(timeUnit: TimeUnit) {
    def str: String =
      timeUnit match {
        case TimeUnit.HOURS => "h"
        case TimeUnit.DAYS  => "d"
      }

    def millis: Long =
      timeUnit match {
        case TimeUnit.HOURS => 3600 * 1000
        case TimeUnit.DAYS  => 24 * 3600 * 1000
      }
  }

  implicit class OperationOps(operation: Operation) {
    def isSimple: Boolean =
      operation match {
        case Operation.FIRST | Operation.LAST | Operation.LAST_K | Operation.FIRST_K => false
        case _                                                                       => true
      }

    def stringified: String = operation.toString.toLowerCase

  }

  implicit class WindowOps(window: Window) {
    private def unbounded: Boolean = window.length == Int.MaxValue || window.length <= 0

    def str: String =
      if (unbounded) "unbounded" else s"${window.length}${window.timeUnit.str}"

    def suffix: String =
      if (unbounded) "" else s"_${window.length}${window.timeUnit.str}"

    def millis: Long = window.length.toLong * window.timeUnit.millis
  }

  object WindowUtils {
    val Unbounded: Window = new Window(Int.MaxValue, TimeUnit.DAYS)
    val Hour: Window = new Window(1, TimeUnit.HOURS)
    val Day: Window = new Window(1, TimeUnit.DAYS)
    private val SecondMillis: Long = 1000
    private val Minute: Long = 60 * SecondMillis
    val FiveMinutes: Long = 5 * Minute

    def millisToString(millis: Long): String = {
      if (millis % Day.millis == 0) {
        new Window((millis / Day.millis).toInt, TimeUnit.DAYS).str
      } else if (millis % Hour.millis == 0) {
        new Window((millis / Hour.millis).toInt, TimeUnit.HOURS).str
      } else if (millis % Minute == 0) {
        s"${millis / Minute} minutes"
      } else if (millis % SecondMillis == 0) {
        s"${millis / SecondMillis} seconds"
      } else {
        s"${millis}ms"
      }
    }
  }

  implicit class MetadataOps(metaData: MetaData) {
    def cleanName: String = metaData.name.sanitize

    def outputTable = s"${metaData.outputNamespace}.${metaData.cleanName}"
<<<<<<< HEAD
    def incrementalOutputTable = s"${metaData.outputNamespace}.${metaData.cleanName}_inc"
=======

    def preModelTransformsTable = s"${metaData.outputNamespace}.${metaData.cleanName}_pre_mt"
>>>>>>> 1921dae7
    def outputLabelTable = s"${metaData.outputNamespace}.${metaData.cleanName}_labels"
    def outputFinalView = s"${metaData.outputNamespace}.${metaData.cleanName}_labeled"
    def outputLatestLabelView = s"${metaData.outputNamespace}.${metaData.cleanName}_labeled_latest"
    def loggedTable = s"${outputTable}_logged"
    def schemaTable = s"${outputTable}_schema"

    def bootstrapTable = s"${outputTable}_bootstrap"

    private def comparisonPrefix = "comparison"

    def comparisonConfName = s"${metaData.getName}_$comparisonPrefix"

    def comparisonTable = s"${outputTable}_$comparisonPrefix"

    def consistencyTable = s"${outputTable}_consistency"
    def consistencyUploadTable = s"${consistencyTable}_upload"

    def loggingStatsTable = s"${loggedTable}_daily_stats"
    def uploadTable = s"${outputTable}_upload"
    def dailyStatsOutputTable = s"${outputTable}_daily_stats"

    def toUploadTable(name: String) = s"${name}_upload"

    def copyForVersioningComparison: MetaData = {
      // Changing name results in column rename, therefore schema change, other metadata changes don't effect output table
      val newMetaData = new MetaData()
      newMetaData.setName(metaData.name)
      newMetaData
    }

    def tableProps: Map[String, String] =
      Option(metaData.tableProperties)
        .map(_.toScala.toMap)
        .orNull

    def nameToFilePath: String = metaData.name.replaceFirst("\\.", "/")

    // helper function to extract values from customJson
    def customJsonLookUp(key: String): Any = {
      if (metaData.customJson == null) return null
      val mapper = new ObjectMapper();
      val typeRef = new TypeReference[java.util.HashMap[String, Object]]() {}
      val jMap: java.util.Map[String, Object] = mapper.readValue(metaData.customJson, typeRef)
      jMap.toScala.get(key).orNull
    }

    def owningTeam: String = {
      val teamOverride = Option(Try(customJsonLookUp(Constants.TeamOverride).asInstanceOf[String]).getOrElse(null))
      teamOverride.getOrElse(metaData.team)
    }
  }

  // one per output column - so single window
  // not exposed to users
  implicit class AggregationPartOps(aggregationPart: AggregationPart) {

    def getInt(arg: String, default: Option[Int] = None): Int = {
      val argOpt = Option(aggregationPart.argMap)
        .flatMap(_.toScala.get(arg))
      require(
        argOpt.isDefined || default.isDefined,
        s"$arg needs to be specified in the `argMap` for ${aggregationPart.operation} type"
      )
      argOpt.map(_.toInt).getOrElse(default.get)
    }

    private def opSuffix =
      aggregationPart.operation match {
        case LAST_K   => s"last${getInt("k")}"
        case FIRST_K  => s"first${getInt("k")}"
        case TOP_K    => s"top${getInt("k")}"
        case BOTTOM_K => s"bottom${getInt("k")}"
        case other    => other.stringified
      }

    private def bucketSuffix = Option(aggregationPart.bucket).map("_by_" + _).getOrElse("")

    def outputColumnName =
      s"${aggregationPart.inputColumn}_$opSuffix${aggregationPart.window.suffix}${bucketSuffix}"

    def incrementalOutputColumnName =
      s"${aggregationPart.inputColumn}_$opSuffix${bucketSuffix}"

  }


  implicit class AggregationOps(aggregation: Aggregation) {

    // one agg part per bucket per window
    // unspecified windows are translated to one unbounded window
    def unpack: Seq[AggregationPart] = {
      val windows = Option(aggregation.windows)
        .map(_.toScala)
        .getOrElse(Seq(WindowUtils.Unbounded))
        .toSeq
      val buckets = Option(aggregation.buckets)
        .map(_.toScala)
        .getOrElse(Seq(null))
        .toSeq
      for (bucket <- buckets; window <- windows) yield {
        Builders.AggregationPart(
          aggregation.operation,
          aggregation.inputColumn,
          window,
          Option(aggregation.argMap)
            .map(
              _.toScala
            )
            .orNull,
          bucket
        )
      }
    }

    // one agg part per bucket
    // ignoring the windowing
    def unWindowed: Seq[AggregationPart] = {
      val buckets = Option(aggregation.buckets)
        .map(_.toScala)
        .getOrElse(Seq(null))
        .toSeq
      for (bucket <- buckets) yield {
        Builders.AggregationPart(
          aggregation.operation,
          aggregation.inputColumn,
          WindowUtils.Unbounded,
          Option(aggregation.argMap)
            .map(
              _.toScala.toMap
            )
            .orNull,
          bucket
        )
      }
    }
  }

  case class WindowMapping(aggregationPart: AggregationPart, baseIrIndex: Int)

  case class UnpackedAggregations(perBucket: Array[AggregationPart], perWindow: Array[WindowMapping])

  object UnpackedAggregations {
    def from(aggregations: Seq[Aggregation]): UnpackedAggregations = {
      var counter = 0
      val perBucket = new mutable.ArrayBuffer[AggregationPart]
      val perWindow = new mutable.ArrayBuffer[WindowMapping]
      aggregations.foreach { agg =>
        val buckets = Option(agg.buckets)
          .map(_.toScala)
          .getOrElse(Seq(null))
        val windows = Option(agg.windows)
          .map(_.toScala)
          .getOrElse(Seq(WindowUtils.Unbounded))
        for (bucket <- buckets) {
          perBucket += Builders.AggregationPart(
            agg.operation,
            agg.inputColumn,
            WindowUtils.Unbounded,
            Option(agg.argMap)
              .map(
                _.toScala.toMap
              )
              .orNull,
            bucket
          )
          for (window <- windows) {
            perWindow += WindowMapping(
              Builders.AggregationPart(agg.operation,
                                       agg.inputColumn,
                                       window,
                                       Option(agg.argMap)
                                         .map(
                                           _.toScala.toMap
                                         )
                                         .orNull,
                                       bucket),
              counter
            )
          }
          counter += 1
        }
      }
      UnpackedAggregations(perBucket = perBucket.toArray, perWindow = perWindow.toArray)
    }
  }

  implicit class AggregationsOps(aggregations: Seq[Aggregation]) {
    def hasTimedAggregations: Boolean =
      aggregations.exists(_.operation match {
        case LAST_K | FIRST_K | LAST | FIRST => true
        case _                               => false
      })

    def hasWindows: Boolean = aggregations.exists(_.windows != null)

    def needsTimestamp: Boolean = hasWindows || hasTimedAggregations

    def allWindowsOpt: Option[Seq[Window]] =
      Option(aggregations).map { aggs =>
        aggs.flatMap { agg =>
          Option(agg.windows)
            .map(
              _.toScala
            )
            .getOrElse(Seq(null))
        }
      }
  }

  implicit class SourceOps(source: Source) {
    def dataModel: DataModel = {
      assert(source.isSetEntities || source.isSetEvents || source.isSetJoinSource, "Source type is not specified")
      if (source.isSetEntities) Entities
      else if (source.isSetEvents) Events
      else source.getJoinSource.getJoin.left.dataModel
    }

    def rootQuery: Query = {
      if (source.isSetEntities) {
        source.getEntities.query
      } else if (source.isSetEvents) {
        source.getEvents.query
      } else {
        source.getJoinSource.getJoin.getLeft.query
      }
    }

    def query: Query = {
      if (source.isSetEntities) {
        source.getEntities.query
      } else if (source.isSetEvents) {
        source.getEvents.query
      } else {
        source.getJoinSource.query
      }
    }

    def partitionColumnOpt: Option[String] = {
      Option(source.query.partitionColumn)
    }

    def tableToPartitionColumn: Map[String, String] = {
      partitionColumnOpt match {
        case Some(col) => Map(table -> col)
        case None      => Map.empty
      }
    }

    lazy val rootTable: String = {
      if (source.isSetEntities) {
        source.getEntities.getSnapshotTable
      } else if (source.isSetEvents) {
        source.getEvents.getTable
      } else {
        source.getJoinSource.getJoin.left.table
      }
    }

    lazy val rawTable: String = {
      if (source.isSetEntities) { source.getEntities.getSnapshotTable }
      else if (source.isSetEvents) { source.getEvents.getTable }
      else { source.getJoinSource.getJoin.metaData.outputTable }
    }

    def overwriteTable(table: String): Unit = {
      if (source.isSetEntities) { source.getEntities.setSnapshotTable(table) }
      else if (source.isSetEvents) { source.getEvents.setTable(table) }
      else {
        val metadata = source.getJoinSource.getJoin.getMetaData
        val Array(namespace, tableName) = table.split(".")
        metadata.setOutputNamespace(namespace)
        metadata.setName(tableName)
      }
    }

    def table: String = rawTable.cleanSpec

    def subPartitionFilters: Map[String, String] = {
      val subPartitionFiltersTry = Try(
        rawTable
          .split("/")
          .tail
          .map { partitionDef =>
            val splitPartitionDef = partitionDef.split("=")
            (splitPartitionDef.head, splitPartitionDef(1))
          }
          .toMap)

      subPartitionFiltersTry match {
        case Success(value) => value
        case Failure(exception) => {
          throw new Exception(s"Table ${rawTable} has mal-formatted sub-partitions", exception)
        }
      }
    }

    def isCumulative: Boolean = {
      if (source.isSetEntities) false else source.getEvents.isCumulative
    }

    def topic: String = {
      if (source.isSetEntities) {
        source.getEntities.getMutationTopic
      } else if (source.isSetEvents) {
        source.getEvents.getTopic
      } else if (source.isSetJoinSource) {
        source.getJoinSource.getJoin.getLeft.topic
      } else {
        null
      }
    }

    /**
      * If the streaming topic has additional args. Parse them to be used by streamingImpl.
      * Example: kafkatopic/schema=deserializationClass/version=2.0/host=host_url/port=9999
      * -> Map(schema -> deserializationClass, version -> 2.0, host -> host_url, port -> 9999)
      */
    def topicTokens: Map[String, String] = {
      source.topic
        .split("/")
        .drop(1)
        .map { tok =>
          val tokens = tok.split("=", 2)
          tokens(0) -> tokens(1)
        }
        .toMap
    }

    /**
      * Topic without kwargs
      */
    def cleanTopic: String = source.topic.cleanSpec

    def copyForVersioningComparison: Source = {
      // Makes a copy of the source and unsets date fields, used to compute equality on sources while ignoring these fields
      val newSource = source.deepCopy()
      val query = newSource.query
      query.unsetEndPartition()
      query.unsetStartPartition()
      newSource
    }
  }

  implicit class GroupByOps(groupBy: GroupBy) extends GroupBy(groupBy) {
    @transient lazy val logger = LoggerFactory.getLogger(getClass)
    def maxWindow: Option[Window] = {
      val allWindowsOpt = Option(groupBy.aggregations)
        .flatMap(_.toScala.toSeq.allWindowsOpt)
      allWindowsOpt.flatMap { windows =>
        if (windows.contains(null)) None
        else Some(windows.maxBy(_.millis))
      }
    }

    // Check if tiling is enabled for a given GroupBy. Defaults to false if the 'enable_tiling' flag isn't set.
    def isTilingEnabled: Boolean =
      groupBy.getMetaData.customJsonLookUp("enable_tiling") match {
        case s: Boolean => s
        case _          => false
      }

    def semanticHash: String = {
      val newGroupBy = groupBy.deepCopy()
      newGroupBy.unsetMetaData()
      logger.info(s"Computing semantic hash for GroupBy object: ${ThriftJsonCodec.toJsonStr(newGroupBy)}")
      ThriftJsonCodec.md5Digest(newGroupBy)
    }

    def dataModel: DataModel = {
      val models = groupBy.sources.toScala
        .map(_.dataModel)
      assert(models.distinct.length == 1,
             s"All source of the groupBy: ${groupBy.metaData.name} " +
               s"should be of the same type. Either 'Events' or 'Entities'")
      models.head
    }

    lazy val inferredAccuracy: Accuracy = inferredAccuracyImpl

    private def inferredAccuracyImpl: Accuracy = {
      // if user specified something - respect it
      if (groupBy.accuracy != null) return groupBy.accuracy
      // if a topic is specified - then treat it as temporally accurate
      val validTopics = groupBy.sources.toScala
        .map(_.topic)
        .filter(_ != null)
      if (validTopics.nonEmpty) Accuracy.TEMPORAL else Accuracy.SNAPSHOT
    }

    def setups: Seq[String] = {
      groupBy.sources
        .iterator()
        .toScala
        .map(_.query.setups)
        .flatMap(setupList => Option(setupList).map(_.iterator().toScala).getOrElse(Iterator.empty))
        .toSeq
        .distinct
    }

    def copyForVersioningComparison: GroupBy = {
      val newGroupBy = groupBy.deepCopy()
      newGroupBy.setMetaData(newGroupBy.metaData.copyForVersioningComparison)
      newGroupBy
    }

    lazy val batchDataset: String = s"${groupBy.metaData.cleanName.toUpperCase()}_BATCH"
    lazy val streamingDataset: String = s"${groupBy.metaData.cleanName.toUpperCase()}_STREAMING"

    def kvTable: String = s"${groupBy.metaData.outputTable}_upload"

    def streamingSource: Option[Source] =
      groupBy.sources.toScala
        .find(_.topic != null)

    // de-duplicate all columns necessary for aggregation in a deterministic order
    // so we use distinct instead of toSet here
    def aggregationInputs: Array[String] =
      groupBy.aggregations
        .iterator()
        .toScala
        .flatMap(agg =>
          Option(agg.buckets)
            .map(_.iterator().toScala.toSeq)
            .getOrElse(Seq.empty) :+ agg.inputColumn)
        .toArray
        .distinct

    def valueColumns: Array[String] =
      Option(groupBy.aggregations)
        .map(
          _.iterator().toScala
            .flatMap(agg => agg.unpack.map(_.outputColumnName))
            .toArray
        )
        .getOrElse(
          // no-agg case
          groupBy.sources
            .get(0)
            .query
            .selects
            .keySet()
            .iterator()
            .toScala
            .filterNot(groupBy.keyColumns.contains)
            .toArray
        )

    def keys(partitionColumn: String): Seq[String] = {
      val baseKeys = if (groupBy.isSetKeyColumns) groupBy.keyColumns.toScala else List()
      val partitionKey = if (baseKeys.contains(partitionColumn)) None else Some(partitionColumn)
      val timeKey =
        if (groupBy.inferredAccuracy == Accuracy.TEMPORAL && !baseKeys.contains(Constants.TimeColumn))
          Some(Constants.TimeColumn)
        else
          None

      baseKeys ++ partitionKey ++ timeKey
    }

    def hasDerivations: Boolean = groupBy.isSetDerivations && !groupBy.derivations.isEmpty
    lazy val derivationsScala: List[Derivation] =
      if (groupBy.hasDerivations) groupBy.derivations.toScala else List.empty
    lazy val derivationsContainStar: Boolean = groupBy.hasDerivations && derivationsScala.iterator.exists(_.name == "*")
    lazy val derivationsWithoutStar: List[Derivation] =
      if (groupBy.hasDerivations) derivationsScala.filterNot(_.name == "*") else List.empty
    lazy val areDerivationsRenameOnly: Boolean =
      groupBy.hasDerivations && groupBy.derivations.toScala.areDerivationsRenameOnly
    lazy val derivationExpressionSet: Set[String] =
      if (groupBy.hasDerivations) derivationsScala.iterator.map(_.expression).toSet else Set.empty

    case class QueryParts(selects: Option[Seq[String]], wheres: Seq[String])

    def buildQueryParts(query: Query): QueryParts = {
      val selects = query.getQuerySelects
      val timeColumn = Option(query.timeColumn).getOrElse(Constants.TimeColumn)

      val fillIfAbsent = (groupBy.dataModel match {
        case DataModel.Entities =>
          Map(Constants.ReversalColumn -> Constants.ReversalColumn,
              Constants.MutationTimeColumn -> Constants.MutationTimeColumn)
        case DataModel.Events => Map(Constants.TimeColumn -> timeColumn)
      })

      val baseWheres = Option(query.wheres).map(_.toScala).getOrElse(Seq.empty[String])
      val wheres = baseWheres ++ timeWheres(timeColumn)

      val allSelects = Option(selects).map(fillIfAbsent ++ _).map { m =>
        m.map {
          case (name, expr) => s"($expr) AS $name"
        }.toSeq
      }
      QueryParts(allSelects, wheres)
    }

    // build left streaming query for join source runner
    def buildLeftStreamingQuery(query: Query, defaultFieldNames: Seq[String]): String = {
      val queryParts = groupBy.buildQueryParts(query)
      val streamingInputTable =
        Option(groupBy.metaData.name).map(_.replaceAll("[^a-zA-Z0-9_]", "_")).orNull + "_stream"
      s"""SELECT
         |  ${queryParts.selects.getOrElse(defaultFieldNames).mkString(",\n  ")}
         |FROM $streamingInputTable
         |WHERE ${queryParts.wheres.map("(" + _ + ")").mkString(" AND ")}
         |""".stripMargin
    }

    def buildStreamingQuery: String = {
      val streamingSource = groupBy.streamingSource.get
      if (!streamingSource.isSetJoinSource) {
        val query = streamingSource.query
        val selects = query.getQuerySelects
        val timeColumn = Option(query.timeColumn).getOrElse(Constants.TimeColumn)
        val fillIfAbsent = groupBy.dataModel match {
          case DataModel.Entities =>
            Map(Constants.TimeColumn -> timeColumn,
                Constants.ReversalColumn -> null,
                Constants.MutationTimeColumn -> null)
          case DataModel.Events => Map(Constants.TimeColumn -> timeColumn)
        }
        val keys = groupBy.getKeyColumns.toScala

        val baseWheres = Option(query.wheres).map(_.toScala).getOrElse(Seq.empty[String])
        val selectMap = Option(selects).getOrElse(Map.empty[String, String])
        val keyWhereOption = keys
          .map { key =>
            s"${selectMap.getOrElse(key, key)} IS NOT NULL"
          }
          .mkString(" OR ")
        val streamingInputTable =
          Option(groupBy.metaData.name).map(_.replaceAll("[^a-zA-Z0-9_]", "_")).orNull + "_stream"
        QueryUtils.build(
          selects,
          streamingInputTable,
          baseWheres ++ timeWheres(timeColumn) :+ s"($keyWhereOption)",
          fillIfAbsent = if (selects == null) null else fillIfAbsent
        )
      } else {
        //todo: this logic is similar in JoinSourceRunner, we can simplify it to a single place
        val query = streamingSource.getJoinSource.join.left.query
        groupBy.buildLeftStreamingQuery(query, groupBy.keyColumns.toScala)
      }
    }

    private def timeWheres(timeColumn: String) = {
      groupBy.dataModel match {
        case DataModel.Entities => Seq(s"${Constants.MutationTimeColumn} is NOT NULL")
        case DataModel.Events   => Seq(s"$timeColumn is NOT NULL")
      }
    }

    def getPartitionColumn: Option[String] = {
      val partitionColumns = groupBy.sources.toScala.flatMap(_.partitionColumnOpt).distinct
      require(
        partitionColumns.length < 2,
        s"Expect all queries from a given group-by to have the same partition column. All sources should have identical schemas and same partition column name. Found distinct partition columns $partitionColumns for group-by ${groupBy.metaData.name}"
      )
      partitionColumns.headOption
    }

    lazy val isModelChaining: Boolean = {
      groupBy.sources.toScala.exists { source =>
        source.isSetJoinSource && source.getJoinSource.getJoin.hasModelTransforms
      }
    }
  }

  implicit class StringOps(string: String) {
    def sanitize: String = Option(string).map(_.replaceAll("[^a-zA-Z0-9_]", "_")).orNull

    def cleanSpec: String = string.split("/").head

    // derive a feature name key from path to file
    def confPathToKey: String = {
      // capture <conf_type>/<team>/<conf_name> as key e.g joins/team/team.example_join.v1
      string.split("/").takeRight(3).mkString("/")
    }
  }

  implicit class ExternalSourceOps(externalSource: ExternalSource) extends ExternalSource(externalSource) {
    private def schemaNames(schema: TDataType): Array[String] = schemaFields(schema).map(_.name)

    private def schemaFields(schema: TDataType): Array[StructField] =
      schema.params.toScala
        .map(field => DataFieldOps(field).toStructField)
        .toArray

    lazy val keyNames: Array[String] = schemaNames(externalSource.keySchema)
    lazy val valueNames: Array[String] = schemaNames(externalSource.valueSchema)
    lazy val keyFields: Array[StructField] = schemaFields(externalSource.keySchema)
    lazy val valueFields: Array[StructField] = schemaFields(externalSource.valueSchema)

    def isContextualSource: Boolean = externalSource.metadata.name == Constants.ContextualSourceName
  }

  object KeyMappingHelper {
    // key mapping is defined as {left_col1: right_col1}, on the right there can be two keys [right_col1, right_col2]
    // Left is implicitly assumed to have right_col2
    // We need to convert a map {left_col1: a, right_col2: b, irrelevant_col: c} into {right_col1: a, right_col2: b}
    // The way to do this efficiently is to "flip" the keymapping into {right_col1: left_col1} and save it.
    // And later "apply" the flipped mapping.
    def flip(leftToRight: java.util.Map[String, String]): Map[String, String] = {
      Option(leftToRight)
        .map(mp =>
          mp.toScala
            .map({ case (key, value) => value -> key }))
        .getOrElse(Map.empty[String, String])
    }
  }

  implicit class ExternalPartOps(externalPart: ExternalPart) extends ExternalPart(externalPart) {
    lazy val fullName: String =
      Constants.ExternalPrefix + "_" +
        Option(externalPart.prefix).map(_ + "_").getOrElse("") +
        externalPart.source.metadata.name.sanitize

    def apply(query: Map[String, Any], flipped: Map[String, String], right_keys: Seq[String]): Map[String, AnyRef] = {
      val rightToLeft = right_keys.map(k => k -> flipped.getOrElse(k, k))
      val missingKeys = rightToLeft.iterator.map(_._2).filterNot(query.contains).toSet

      // for contextual features, we automatically populate null if any of the keys are missing
      // otherwise, an exception is thrown which will be converted to soft-fail in Fetcher code
      if (missingKeys.nonEmpty && !externalPart.source.isContextualSource) {
        throw KeyMissingException(externalPart.source.metadata.name, missingKeys.toSeq, query)
      }
      rightToLeft.map {
        case (rightKey, leftKey) => rightKey -> query.getOrElse(leftKey, null).asInstanceOf[AnyRef]
      }.toMap
    }

    def applyMapping(query: Map[String, Any]): Map[String, AnyRef] =
      apply(query, rightToLeft, keyNames)

    lazy val rightToLeft: Map[String, String] = KeyMappingHelper.flip(externalPart.keyMapping)
    private lazy val keyNames = externalPart.source.keyNames

    def semanticHash: String = {
      val newExternalPart = externalPart.deepCopy()
      newExternalPart.source.unsetMetadata()
      ThriftJsonCodec.md5Digest(newExternalPart)
    }

    lazy val keySchemaFull: Array[StructField] = externalPart.source.keyFields.map(field =>
      StructField(externalPart.rightToLeft.getOrElse(field.name, field.name), field.fieldType))

    lazy val valueSchemaFull: Array[StructField] =
      externalPart.source.valueFields.map(field => StructField(fullName + "_" + field.name, field.fieldType))

    def isContextual: Boolean = externalPart.source.isContextualSource
  }

  implicit class JoinPartOps(joinPart: JoinPart) extends JoinPart(joinPart) {
    lazy val fullPrefix = (Option(prefix) ++ Some(groupBy.getMetaData.cleanName)).mkString("_")
    lazy val leftToRight: Map[String, String] = rightToLeft.map { case (key, value) => value -> key }

    def valueColumns: Seq[String] = joinPart.groupBy.valueColumns.map(fullPrefix + "_" + _)

    def rightToLeft: Map[String, String] = {
      val rightToRight = joinPart.groupBy.keyColumns.toScala.map { key => key -> key }.toMap
      Option(joinPart.keyMapping)
        .map { leftToRight =>
          val rToL = leftToRight.toScala.map {
            case (left, right) => right -> left
          }.toMap
          rightToRight ++ rToL
        }
        .getOrElse(rightToRight)
    }

    def copyForVersioningComparison: JoinPart = {
      val newJoinPart = joinPart.deepCopy()
      newJoinPart.setGroupBy(newJoinPart.groupBy.copyForVersioningComparison)
      newJoinPart
    }

    def constructJoinPartSchema(schemaField: StructField): StructField = {
      StructField(joinPart.fullPrefix + "_" + schemaField.name, schemaField.fieldType)
    }
  }

  implicit class LabelPartOps(val labelPart: LabelPart) extends Serializable {
    def leftKeyCols: Array[String] = {
      labelPart.labels.toScala
        .flatMap {
          _.rightToLeft.values
        }
        .toSet
        .toArray
    }

    def setups: Seq[String] = {
      labelPart.labels.toScala
        .flatMap(_.groupBy.setups)
        .distinct
    }

    // a list of columns which can identify a row on left, use user specified columns by default
    def rowIdentifier(userRowId: util.List[String] = null, partitionColumn: String): Array[String] = {
      if (userRowId != null && !userRowId.isEmpty) {
        if (!userRowId.contains(partitionColumn))
          userRowId.toScala.toArray ++ Array(partitionColumn)
        else
          userRowId.toScala.toArray
      } else
        leftKeyCols ++ Array(partitionColumn)
    }
  }

  implicit class BootstrapPartOps(val bootstrapPart: BootstrapPart) extends Serializable {

    /**
      * Compress the info such that the hash can be stored at record and
      * used to track which records are populated by which bootstrap tables
      */
    def semanticHash: String = {
      val newPart = bootstrapPart.deepCopy()
      bootstrapPart.unsetMetaData()
      ThriftJsonCodec.md5Digest(newPart)
    }

    def keys(join: Join, partitionColumn: String): Seq[String] = {
      val definedKeys = if (bootstrapPart.isSetKeyColumns) {
        bootstrapPart.keyColumns.toScala
      } else if (join.isSetRowIds) {
        join.getRowIds.toScala
      } else {
        throw new Exception(s"Bootstrap's join key for bootstrap is NOT set for join ${join.metaData.name}")
      }
      if (definedKeys.contains(partitionColumn)) {
        definedKeys
      } else {
        definedKeys :+ partitionColumn
      }
    }

    lazy val startPartition: String = Option(bootstrapPart.query).map(_.startPartition).orNull
    lazy val endPartition: String = Option(bootstrapPart.query).map(_.endPartition).orNull
  }

  object JoinOps {
    private val identifierRegex: Pattern = Pattern.compile("[a-zA-Z_][a-zA-Z0-9_]*")
    def isIdentifier(s: String): Boolean = identifierRegex.matcher(s).matches()
  }

  implicit class JoinOps(val join: Join) extends Serializable {
    @transient lazy val logger = LoggerFactory.getLogger(getClass)
    // all keys as they should appear in left that are being used on right
    def leftKeyCols: Array[String] = {
      join.joinParts.toScala
        .flatMap {
          _.rightToLeft.values
        }
        .toSet
        .toArray
    }

    def historicalBackfill: Boolean = {
      if (join.metaData.isSetHistoricalBackfill) {
        join.metaData.historicalBackfill
      } else {
        true
      }
    }

    def computedFeatureCols: Array[String] =
      if (Option(join.derivations).isDefined) {
        val baseColumns = joinPartOps.flatMap(_.valueColumns).toArray
        val baseExpressions = if (join.derivationsContainStar) baseColumns.filterNot {
          join.derivationExpressionSet contains _
        }
        else Array.empty[String]
        baseExpressions ++ join.derivationsWithoutStar.map { d =>
          d.name
        }
      } else
        joinPartOps.flatMap(_.valueColumns).toArray

    def partOutputTable(jp: JoinPart): String =
      (Seq(join.metaData.outputTable) ++ Option(jp.prefix) :+ jp.groupBy.metaData.cleanName).mkString("_")

    val leftSourceKey: String = "left_source"
    val derivedKey: String = "derived"

    /*
     * semanticHash contains hashes of left side and each join part, and is used to detect join definition
     * changes and determine whether any intermediate/final tables of the join need to be recomputed.
     */
    private[api] def baseSemanticHash: Map[String, String] = {
      val leftHash = ThriftJsonCodec.md5Digest(join.left)
      logger.info(s"Join Left Object: ${ThriftJsonCodec.toJsonStr(join.left)}")
      val partHashes = join.joinParts.toScala.map { jp => partOutputTable(jp) -> jp.groupBy.semanticHash }.toMap
      val derivedHashMap = Option(join.derivations)
        .map { derivations =>
          val derivedHash =
            derivations.iterator().toScala.map(d => s"${d.expression} as ${d.name}").mkString(", ").hashCode.toHexString
          Map(derivedKey -> derivedHash)
        }
        .getOrElse(Map.empty)
      val bootstrapHash = ThriftJsonCodec.md5Digest(join.bootstrapParts)
      partHashes ++ Map(leftSourceKey -> leftHash, join.metaData.bootstrapTable -> bootstrapHash) ++ derivedHashMap
    }

    /*
     * Unset topic / mutationTopic in everywhere for this join recursively.
     * Input join will be modified in place.
     */
    private def cleanTopic(join: Join): Join = {
      def cleanTopicInSource(source: Source): Unit = {
        if (source.isSetEvents) {
          source.getEvents.unsetTopic()
        } else if (source.isSetEntities) {
          source.getEntities.unsetMutationTopic()
        } else if (source.isSetJoinSource) {
          cleanTopic(source.getJoinSource.getJoin)
        }
      }

      cleanTopicInSource(join.left)
      join.getJoinParts.toScala.foreach(_.groupBy.sources.toScala.foreach(cleanTopicInSource))
      join
    }

    /*
     * Compute variants of semantic_hash with different flags. A flag is stored on Hive metadata and used to
     * indicate which version of semantic_hash logic to use.
     */
    def semanticHash(excludeTopic: Boolean): Map[String, String] = {
      if (excludeTopic) {
        // WARN: deepCopy doesn't guarantee same semantic_hash will be produced due to reordering of map keys
        // but the behavior is deterministic
        val joinCopy = join.deepCopy()
        cleanTopic(joinCopy)
        joinCopy.baseSemanticHash
      } else {
        baseSemanticHash
      }
    }

    /*
    External features computed in online env and logged
    This method will get the external feature column names
     */
    def getExternalFeatureCols: Seq[String] = {
      Option(join.onlineExternalParts)
        .map(_.toScala
          .map { part =>
            {
              val keys = part.source.getKeySchema.params.toScala
                .map(_.name)
              val values = part.source.getValueSchema.params.toScala
                .map(_.name)
              keys ++ values
            }
          }
          .flatMap(_.toSet))
        .getOrElse(Seq.empty)
    }

    def isProduction: Boolean = join.getMetaData.isProduction

    def team: String = join.getMetaData.getTeam

    private def generateSkewFilterSql(key: String, values: Seq[String]): String = {
      val nulls = Seq("null", "Null", "NULL")
      val nonNullFilters = Some(s"$key NOT IN (${values.filterNot(nulls.contains).mkString(", ")})")
      val nullFilters = if (values.exists(nulls.contains)) Some(s"$key IS NOT NULL") else None
      (nonNullFilters ++ nullFilters).mkString(" AND ")
    }

    // TODO: validate that non keys are not specified in - join.skewKeys
    def skewFilter(keys: Option[Seq[String]] = None, joiner: String = " OR "): Option[String] = {
      Option(join.skewKeys).map { jmap =>
        val result = jmap.toScala
          .filterKeys(key =>
            keys.forall {
              _.contains(key)
            })
          .map {
            case (leftKey, values) =>
              assert(
                leftKeyCols.contains(leftKey),
                s"specified skew filter for $leftKey is not used as a key in any join part. " +
                  s"Please specify key columns in skew filters: [${leftKeyCols.mkString(", ")}]"
              )
              generateSkewFilterSql(leftKey, values.toScala.toSeq)
          }
          .filter(_.nonEmpty)
          .mkString(joiner)
        logger.info(s"Generated join left side skew filter:\n    $result")
        result
      }
    }

    def partSkewFilter(joinPart: JoinPart, joiner: String = " OR "): Option[String] = {
      Option(join.skewKeys).flatMap { jmap =>
        val result = jmap.toScala
          .flatMap {
            case (leftKey, values) =>
              Option(joinPart.keyMapping)
                .map(_.toScala.getOrElse(leftKey, leftKey))
                .orElse(Some(leftKey))
                .filter(joinPart.groupBy.keyColumns.contains(_))
                .map(generateSkewFilterSql(_, values.toScala))
          }
          .filter(_.nonEmpty)
          .mkString(joiner)

        if (result.nonEmpty) {
          logger.info(s"Generated join part skew filter for ${joinPart.groupBy.metaData.name}:\n    $result")
          Some(result)
        } else None
      }
    }

    def setups: Seq[String] =
      (join.left.query.setupsSeq ++ join.joinParts.toScala
        .flatMap(_.groupBy.setups)).distinct

    def copyForVersioningComparison(): Join = {
      // When we compare previous-run join to current join to detect changes requiring table migration
      // these are the fields that should be checked to not have accidental recomputes
      val newJoin = join.deepCopy()
      newJoin.setLeft(newJoin.left.copyForVersioningComparison)
      newJoin.unsetJoinParts()
      // Opting not to use metaData.copyForVersioningComparison here because if somehow a name change results
      // in a table existing for the new name (with no other metadata change), it is more than likely intentional
      newJoin.unsetMetaData()
      newJoin
    }

    lazy val joinPartOps: Seq[JoinPartOps] =
      Option(join.joinParts)
        .getOrElse(new util.ArrayList[JoinPart]())
        .toScala
        .toSeq
        .map(new JoinPartOps(_))

    def logFullValues: Boolean = true // TODO: supports opt-out in the future

    def hasDerivations: Boolean = join.isSetDerivations && !join.derivations.isEmpty
    lazy val derivationsScala: List[Derivation] = if (join.hasDerivations) join.derivations.toScala else List.empty
    lazy val derivationsContainStar: Boolean = join.hasDerivations && derivationsScala.iterator.exists(_.name == "*")
    lazy val derivationsWithoutStar: List[Derivation] =
      if (join.hasDerivations) derivationsScala.filterNot(_.name == "*") else List.empty
    lazy val areDerivationsRenameOnly: Boolean = join.hasDerivations && derivationsScala.areDerivationsRenameOnly
    lazy val derivationExpressionSet: Set[String] =
      if (join.hasDerivations) derivationsScala.iterator.map(_.expression).toSet else Set.empty

    def hasModelTransforms: Boolean = join.isSetModelTransforms && join.modelTransformsListScala.nonEmpty
    lazy val models: List[Model] = modelTransformsListScala.map(_.model).distinct
    lazy val modelTransformsListScala: List[ModelTransform] =
      if (join.isSetModelTransforms) {
        Option(join.modelTransforms).toList.flatMap(_.transforms.toScala)
      } else {
        List.empty
      }

    lazy val modelSchema: StructType = {
      val fields = modelTransformsListScala.map(mt => {
        mt.model.outputSchemaScala.map { field =>
          field.copy(name = mt.mapOutputFieldName(field.name))
        }
      })
      val distinctFields = fields.flatten.distinct.toArray
      StructType(s"join_model_schema_${join.metaData.cleanName}", distinctFields)
    }

    lazy val modelTransformsPassthroughFieldsScala: Seq[String] = {
      if (join.modelTransforms == null) {
        Seq.empty
      } else {
        Option(join.modelTransforms.passthroughFields).map(_.toScala.toSeq).getOrElse(Seq.empty)
      }
    }
  }

  implicit class ModelOps(model: Model) {
    lazy val inputSchemaScala: List[StructField] = model.inputSchema.params.toScala.map(DataFieldOps(_).toStructField)
    lazy val outputSchemaScala: List[StructField] = model.outputSchema.params.toScala.map(DataFieldOps(_).toStructField)
  }

  implicit class ModelTransformOps(modelTransform: ModelTransform) {
    lazy val inputMappingsScala: Map[String, String] =
      Option(modelTransform.inputMappings).map(_.toScala).getOrElse(Map.empty)
    lazy val outputMappingsScala: Map[String, String] =
      Option(modelTransform.outputMappings).map(_.toScala).getOrElse(Map.empty)

    def mapInputs(inputs: Map[String, AnyRef]): Map[String, AnyRef] = {
      modelTransform.model.inputSchemaScala.map { dataField =>
        val mappedFieldName = inputMappingsScala.getOrElse(dataField.name, dataField.name)
        dataField.name -> inputs.getOrElse(mappedFieldName, null)
      }.toMap
    }

    def mapOutputFieldName(modelOutputFieldName: String): String = {
      val mappedFieldName = outputMappingsScala.getOrElse(modelOutputFieldName, modelOutputFieldName)
      (Option(modelTransform.prefix).toSeq :+ mappedFieldName).mkString("_")
    }

    def mapOutputs(outputs: Map[String, AnyRef]): Map[String, AnyRef] = {
      val mappedOutputs = modelTransform.model.outputSchemaScala.map { dataField =>
        mapOutputFieldName(dataField.name) -> outputs.getOrElse(dataField.name, null)
      }.toMap
      mappedOutputs
    }
  }

  implicit class DataFieldOps(dataField: DataField) {
    def toStructField: StructField = {
      StructField(dataField.name, DataType.fromTDataType(dataField.dataType))
    }
  }

  implicit class StringsOps(strs: Iterable[String]) {
    def pretty: String = {
      if (strs.nonEmpty)
        "\n    " + strs.mkString(",\n    ") + "\n"
      else
        ""
    }

    def prettyInline: String = strs.mkString("[", ",", "]")
  }

  implicit class QueryOps(query: Query) {
    def setupsSeq: Seq[String] = {
      Option(query.setups)
        .map(
          _.toScala.toSeq
        )
        .getOrElse(Seq.empty)
    }

    def getQuerySelects: Map[String, String] = Option(query.selects).map(_.toScala.toMap).orNull
  }

  implicit class ThrowableOps(throwable: Throwable) {
    def traceString: String = {
      val sw = new StringWriter()
      val pw = new PrintWriter(sw)
      throwable.printStackTrace(pw)
      sw.toString();
    }
  }

  implicit class DerivationOps(derivations: List[Derivation]) {
    lazy val derivationsContainStar: Boolean = derivations.iterator.exists(_.name == "*")
    lazy val derivationsWithoutStar: List[Derivation] = derivations.filterNot(_.name == "*")
    lazy val areDerivationsRenameOnly: Boolean = derivationsWithoutStar.forall(d => JoinOps.isIdentifier(d.expression))
    lazy val derivationExpressionSet: Set[String] = derivations.iterator.map(_.expression).toSet
    lazy val derivationExpressionFlippedMap: Map[String, String] =
      derivationsWithoutStar.map(d => d.expression -> d.name).toMap
    lazy val renameOnlyDerivations: List[Derivation] =
      derivationsWithoutStar.filter(d => JoinOps.isIdentifier(d.expression))

    // Used during offline spark job and this method preserves ordering of derivations
    def derivationProjection(baseColumns: Seq[String]): Seq[(String, String)] = {
      val wildcardDerivations = if (derivationsContainStar) { // select all baseColumns except renamed ones
        val expressions = derivations.iterator.map(_.expression).toSet
        baseColumns.filterNot(expressions)
      } else {
        Seq.empty
      }

      derivations.iterator.flatMap { d =>
        if (d.name == "*") {
          wildcardDerivations.map(c => c -> c)
        } else {
          Seq(d.name -> d.expression)
        }
      }.toSeq
    }

    def finalOutputColumn(baseColumns: Seq[String]): Seq[Column] = {
      val projections = derivationProjection(baseColumns)
      val finalOutputColumns = projections
        .flatMap {
          case (name, expression) => Some(expr(expression).as(name))
        }
      finalOutputColumns.toSeq
    }

    // Used only during online fetching to reduce latency
    def applyRenameOnlyDerivation(keys: Map[String, Any], values: Map[String, Any]): Map[String, Any] = {
      assert(
        areDerivationsRenameOnly,
        s"Derivations contain more complex expressions than simple renames: ${derivations.map(d => (d.name, d.expression))}")
      val wildcardDerivations = if (derivationsContainStar) {
        values.filterNot(derivationExpressionSet contains _._1)
      } else {
        Map.empty[String, Any]
      }
      wildcardDerivations ++ derivationsWithoutStar
        .map(d => d.name -> (keys ++ values).getOrElse(d.expression, null))
        .toMap
    }
  }
}<|MERGE_RESOLUTION|>--- conflicted
+++ resolved
@@ -98,12 +98,8 @@
     def cleanName: String = metaData.name.sanitize
 
     def outputTable = s"${metaData.outputNamespace}.${metaData.cleanName}"
-<<<<<<< HEAD
     def incrementalOutputTable = s"${metaData.outputNamespace}.${metaData.cleanName}_inc"
-=======
-
     def preModelTransformsTable = s"${metaData.outputNamespace}.${metaData.cleanName}_pre_mt"
->>>>>>> 1921dae7
     def outputLabelTable = s"${metaData.outputNamespace}.${metaData.cleanName}_labels"
     def outputFinalView = s"${metaData.outputNamespace}.${metaData.cleanName}_labeled"
     def outputLatestLabelView = s"${metaData.outputNamespace}.${metaData.cleanName}_labeled_latest"
