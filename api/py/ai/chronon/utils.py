--- conflicted
+++ resolved
@@ -158,14 +158,8 @@
 
 def get_join_output_table_name(join: api.Join, full_name: bool):
     """generate output table name for staging query job"""
-<<<<<<< HEAD
-    staging_query_module = importlib.import_module(get_mod_name_from_gc(staging_query, "staging_queries")) # nosemgrep no user-supplied input
-    eo.import_module_set_name(staging_query_module, api.StagingQuery)
-    return staging_query.metaData.name.replace('.', '_')
-=======
     __set_name(join, api.Join, "joins")
     return output_table_name(join, full_name=full_name)
->>>>>>> c2580e95
 
 
 def get_dependencies(
