--- conflicted
+++ resolved
@@ -135,14 +135,7 @@
             self.online_jar = check_output("{}".format(args.online_jar_fetch)).decode("utf-8")
             print("Downloaded jar to {}".format(self.online_jar))
 
-<<<<<<< HEAD
         self.spark_modes = ['backfill', 'upload', 'streaming', 'consistency-metrics-upload']
-        if (not self.sub_help) and (args.mode in ONLINE_MODES):
-            assert args.online_class, "must specify online-class or set CHRONON_ONLINE_CLASS envvar"
-            assert self.online_jar, "must specify online-jar set CHRONON_ONLINE_JAR envvar"
-=======
-        self.spark_modes = ['backfill', 'upload', 'streaming']
->>>>>>> f49a465a
 
         if self.conf:
             self.context, self.conf_type, self.team, _ = self.conf.split('/')[-4:]
