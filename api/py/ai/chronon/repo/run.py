#!/usr/bin/env python3
"""
run.py needs to only depend in python standard library to simplify execution requirements.
"""

#     Copyright (C) 2023 The Chronon Authors.
#
#     Licensed under the Apache License, Version 2.0 (the "License");
#     you may not use this file except in compliance with the License.
#     You may obtain a copy of the License at
#
#         http://www.apache.org/licenses/LICENSE-2.0
#
#     Unless required by applicable law or agreed to in writing, software
#     distributed under the License is distributed on an "AS IS" BASIS,
#     WITHOUT WARRANTIES OR CONDITIONS OF ANY KIND, either express or implied.
#     See the License for the specific language governing permissions and
#     limitations under the License.

import argparse
import json
import logging
import multiprocessing
import os
import re
import subprocess
import time
import xml.etree.ElementTree as ET
from datetime import datetime, timedelta

ONLINE_ARGS = "--online-jar={online_jar} --online-class={online_class} "
OFFLINE_ARGS = "--conf-path={conf_path} --end-date={ds} "
ONLINE_WRITE_ARGS = "--conf-path={conf_path} " + ONLINE_ARGS
ONLINE_OFFLINE_WRITE_ARGS = OFFLINE_ARGS + ONLINE_ARGS
ONLINE_MODES = [
    "streaming",
    "metadata-upload",
    "fetch",
    "local-streaming",
    "streaming-client",
]
SPARK_MODES = [
    "backfill",
    "backfill-left",
    "backfill-final",
    "upload",
    "streaming",
    "streaming-client",
    "consistency-metrics-compute",
    "compare",
    "analyze",
    "stats-summary",
    "log-summary",
    "log-flattener",
    "metadata-export",
    "label-join",
]
MODES_USING_EMBEDDED = ["metadata-upload", "fetch", "local-streaming"]

# Constants for supporting multiple spark versions.
SUPPORTED_SPARK = ["2.4.0", "3.1.1", "3.2.1"]
SCALA_VERSION_FOR_SPARK = {"2.4.0": "2.11", "3.1.1": "2.12", "3.2.1": "2.13"}

MODE_ARGS = {
    "backfill": OFFLINE_ARGS,
    "backfill-left": OFFLINE_ARGS,
    "backfill-final": OFFLINE_ARGS,
    "upload": OFFLINE_ARGS,
    "stats-summary": OFFLINE_ARGS,
    "log-summary": OFFLINE_ARGS,
    "analyze": OFFLINE_ARGS,
    "streaming": ONLINE_WRITE_ARGS,
    "metadata-upload": ONLINE_WRITE_ARGS,
    "fetch": ONLINE_ARGS,
    "consistency-metrics-compute": OFFLINE_ARGS,
    "compare": OFFLINE_ARGS,
    "local-streaming": ONLINE_WRITE_ARGS + " -d",
    "log-flattener": OFFLINE_ARGS,
    "metadata-export": OFFLINE_ARGS,
    "label-join": OFFLINE_ARGS,
    "streaming-client": ONLINE_WRITE_ARGS,
    "info": "",
}

ROUTES = {
    "group_bys": {
        "upload": "group-by-upload",
        "backfill": "group-by-backfill",
        "streaming": "group-by-streaming",
        "local-streaming": "group-by-streaming",
        "fetch": "fetch",
        "analyze": "analyze",
        "metadata-export": "metadata-export",
        "streaming-client": "group-by-streaming",
    },
    "joins": {
        "backfill": "join",
        "backfill-left": "join-left",
        "backfill-final": "join-final",
        "metadata-upload": "metadata-upload",
        "fetch": "fetch",
        "consistency-metrics-compute": "consistency-metrics-compute",
        "compare": "compare-join-query",
        "stats-summary": "stats-summary",
        "log-summary": "log-summary",
        "analyze": "analyze",
        "log-flattener": "log-flattener",
        "metadata-export": "metadata-export",
        "label-join": "label-join",
    },
    "staging_queries": {
        "backfill": "staging-query-backfill",
        "metadata-export": "metadata-export",
    },
}

UNIVERSAL_ROUTES = ["info"]

APP_NAME_TEMPLATE = "chronon_{conf_type}_{mode}_{context}_{name}"
RENDER_INFO_DEFAULT_SCRIPT = "scripts/render_info.py"


def retry_decorator(retries=3, backoff=20):
    def wrapper(func):
        def wrapped(*args, **kwargs):
            attempt = 0
            while attempt <= retries:
                try:
                    return func(*args, **kwargs)
                except Exception as e:
                    attempt += 1
                    logging.exception(e)
                    sleep_time = attempt * backoff
                    logging.info(
                        "[{}] Retry: {} out of {}/ Sleeping for {}".format(
                            func.__name__, attempt, retries, sleep_time
                        )
                    )
                    time.sleep(sleep_time)
            return func(*args, **kwargs)

        return wrapped

    return wrapper


def custom_json(conf):
    """Extract the json stored in customJson for a conf."""
    if conf.get("metaData", {}).get("customJson"):
        return json.loads(conf["metaData"]["customJson"])
    return {}


def check_call(cmd):
    print("Running command: " + cmd)
    return subprocess.check_call(cmd.split(), bufsize=0)


def check_output(cmd):
    print("Running command: " + cmd)
    return subprocess.check_output(cmd.split(), bufsize=0).strip()


def download_only_once(url, path, skip_download=False):
    if skip_download:
        print("Skipping download of " + path)
        return
    should_download = True
    path = path.strip()
    if os.path.exists(path):
        content_output = check_output("curl -sI " + url).decode("utf-8")
        content_length = re.search("(content-length:\\s)(\\d+)", content_output.lower())
        remote_size = int(content_length.group().split()[-1])
        local_size = int(check_output("wc -c " + path).split()[0])
        print(
            """Files sizes of {url} vs. {path}
    Remote size: {remote_size}
    Local size : {local_size}""".format(
                **locals()
            )
        )
        if local_size == remote_size:
            print("Sizes match. Assuming its already downloaded.")
            should_download = False
        if should_download:
            print("Different file from remote at local: " + path + ". Re-downloading..")
            check_call("curl {} -o {} --connect-timeout 10".format(url, path))
    else:
        print("No file at: " + path + ". Downloading..")
        check_call("curl {} -o {} --connect-timeout 10".format(url, path))


@retry_decorator(retries=3, backoff=50)
def download_jar(
    version,
    jar_type="uber",
    release_tag=None,
    spark_version="2.4.0",
    skip_download=False,
):
    assert (
        spark_version in SUPPORTED_SPARK
    ), f"Received unsupported spark version {spark_version}. Supported spark versions are {SUPPORTED_SPARK}"
    scala_version = SCALA_VERSION_FOR_SPARK[spark_version]
    maven_url_prefix = os.environ.get("CHRONON_MAVEN_MIRROR_PREFIX", None)
    default_url_prefix = (
        "https://s01.oss.sonatype.org/service/local/repositories/public/content"
    )
    url_prefix = maven_url_prefix if maven_url_prefix else default_url_prefix
    base_url = "{}/ai/chronon/spark_{}_{}".format(url_prefix, jar_type, scala_version)
    print("Downloading jar from url: " + base_url)
    jar_path = os.environ.get("CHRONON_DRIVER_JAR", None)
    if jar_path is None:
        if version == "latest":
            version = None
        if version is None:
            metadata_content = check_output(
                "curl -s {}/maven-metadata.xml".format(base_url)
            )
            meta_tree = ET.fromstring(metadata_content)
            versions = [
                node.text
                for node in meta_tree.findall("./versioning/versions/")
                if re.search(
                    r"^\d+\.\d+\.\d+{}$".format(
                        "\_{}\d*".format(release_tag) if release_tag else ""
                    ),
                    node.text,
                )
            ]
            version = versions[-1]
        jar_url = "{base_url}/{version}/spark_{jar_type}_{scala_version}-{version}-assembly.jar".format(
            base_url=base_url,
            version=version,
            scala_version=scala_version,
            jar_type=jar_type,
        )
        jar_path = os.path.join("/tmp", jar_url.split("/")[-1])
        download_only_once(jar_url, jar_path, skip_download)
    return jar_path


def set_runtime_env(args):
    """
    Setting the runtime environment variables.
    These are extracted from the common env, the team env and the common env.
    In order to use the environment variables defined in the configs as overrides for the args in the cli this method
    needs to be run before the runner and jar downloads.

    The order of priority is:
        - Environment variables existing already.
        - Environment variables derived from args (like app_name)
        - conf.metaData.modeToEnvMap for the mode (set on config)
        - team's dev environment for each mode set on teams.json
        - team's prod environment for each mode set on teams.json
        - default team environment per context and mode set on teams.json
        - Common Environment set in teams.json
    """
    environment = {
        "common_env": {},
        "conf_env": {},
        "default_env": {},
        "team_env": {},
        "production_team_env": {},
        "cli_args": {},
    }
    conf_type = None
    # Normalize modes that are effectively replacement of each other (streaming/local-streaming/streaming-client)
    effective_mode = args.mode
    if effective_mode and "streaming" in effective_mode:
        effective_mode = "streaming"
    if args.repo:
        teams_file = os.path.join(args.repo, "teams.json")
        if os.path.exists(teams_file):
            with open(teams_file, "r") as infile:
                teams_json = json.load(infile)
            environment["common_env"] = teams_json.get("default", {}).get(
                "common_env", {}
            )
            if args.conf and effective_mode:
                try:
                    _, conf_type, team, _ = args.conf.split("/")[-4:]
                except Exception as e:
                    logging.error(
                        "Invalid conf path: {}, please ensure to supply the relative path to zipline/ folder".format(
                            args.conf
                        )
                    )
                    raise e
                if not team:
                    team = "default"
                # context is the environment in which the job is running, which is provided from the args,
                # default to be dev.
                if args.env:
                    context = args.env
                else:
                    context = "dev"
                logging.info(
                    f"Context: {context} -- conf_type: {conf_type} -- team: {team}"
                )
                conf_path = os.path.join(args.repo, args.conf)
                if os.path.isfile(conf_path):
                    with open(conf_path, "r") as conf_file:
                        conf_json = json.load(conf_file)
                    environment["conf_env"] = (
                        conf_json.get("metaData")
                        .get("modeToEnvMap", {})
                        .get(effective_mode, {})
                    )
                    # Load additional args used on backfill.
<<<<<<< HEAD
                    if custom_json(conf_json) and effective_mode in ["backfill", "backfill-left", "backfill-final"]:
=======
                    if custom_json(conf_json) and effective_mode == "backfill":
>>>>>>> 99f3a2fd
                        environment["conf_env"][
                            "CHRONON_CONFIG_ADDITIONAL_ARGS"
                        ] = " ".join(custom_json(conf_json).get("additional_args", []))
                    environment["cli_args"]["APP_NAME"] = APP_NAME_TEMPLATE.format(
                        mode=effective_mode,
                        conf_type=conf_type,
                        context=context,
                        name=conf_json["metaData"]["name"],
                    )
                environment["team_env"] = (
                    teams_json[team].get(context, {}).get(effective_mode, {})
                )
                # fall-back to prod env even in dev mode when dev env is undefined.
                environment["production_team_env"] = (
                    teams_json[team].get("production", {}).get(effective_mode, {})
                )
                # By default use production env.
                environment["default_env"] = (
                    teams_json.get("default", {})
                    .get("production", {})
                    .get(effective_mode, {})
                )
                environment["cli_args"]["CHRONON_CONF_PATH"] = conf_path
    if args.app_name:
        environment["cli_args"]["APP_NAME"] = args.app_name
    else:
        if not args.app_name and not environment["cli_args"].get("APP_NAME"):
            # Provide basic app_name when no conf is defined.
            # Modes like metadata-upload and metadata-export can rely on conf-type or folder rather than a conf.
            environment["cli_args"]["APP_NAME"] = "_".join(
                [
                    k
                    for k in [
                        "chronon",
                        conf_type,
                        args.mode.replace("-", "_") if args.mode else None,
                    ]
                    if k is not None
                ]
            )

    # Adding these to make sure they are printed if provided by the environment.
    environment["cli_args"]["CHRONON_DRIVER_JAR"] = args.chronon_jar
    environment["cli_args"]["CHRONON_ONLINE_JAR"] = args.online_jar
    environment["cli_args"]["CHRONON_ONLINE_CLASS"] = args.online_class
    order = [
        "conf_env",
        "team_env",
        "production_team_env",
        "default_env",
        "common_env",
        "cli_args",
    ]
    print("Setting env variables:")
    for key in os.environ:
        if any([key in environment[set_key] for set_key in order]):
            print(f"From <environment> found {key}={os.environ[key]}")
    for set_key in order:
        for key, value in environment[set_key].items():
            if key not in os.environ and value is not None:
                print(f"From <{set_key}> setting {key}={value}")
                os.environ[key] = value


class Runner:
    def __init__(self, args, jar_path):
        self.repo = args.repo
        self.conf = args.conf
        self.sub_help = args.sub_help
        self.mode = args.mode
        self.online_jar = args.online_jar
        valid_jar = args.online_jar and os.path.exists(args.online_jar)
        # fetch online jar if necessary
        if (self.mode in ONLINE_MODES) and (not args.sub_help) and not valid_jar:
            print("Downloading online_jar")
            self.online_jar = check_output("{}".format(args.online_jar_fetch)).decode(
                "utf-8"
            )
            os.environ["CHRONON_ONLINE_JAR"] = self.online_jar
            print("Downloaded jar to {}".format(self.online_jar))

        if self.conf:
            try:
                self.context, self.conf_type, self.team, _ = self.conf.split("/")[-4:]
            except Exception as e:
                logging.error(
                    "Invalid conf path: {}, please ensure to supply the relative path to zipline/ folder".format(
                        self.conf
                    )
                )
                raise e
            possible_modes = list(ROUTES[self.conf_type].keys()) + UNIVERSAL_ROUTES
            assert (
                args.mode in possible_modes
            ), "Invalid mode:{} for conf:{} of type:{}, please choose from {}".format(
                args.mode, self.conf, self.conf_type, possible_modes
            )
        else:
            self.conf_type = args.conf_type
        self.ds = args.end_ds if hasattr(args, "end_ds") and args.end_ds else args.ds
        self.start_ds = (
            args.start_ds if hasattr(args, "start_ds") and args.start_ds else None
        )
        self.parallelism = (
            int(args.parallelism)
            if hasattr(args, "parallelism") and args.parallelism
            else 1
        )
        self.jar_path = jar_path
        self.args = args.args if args.args else ""
        self.online_class = args.online_class
        self.app_name = args.app_name
        if self.mode == "streaming":
            self.spark_submit = args.spark_streaming_submit_path
        elif self.mode == "info":
            assert os.path.exists(
                args.render_info
            ), "Invalid path for the render info script: {}".format(args.render_info)
            self.render_info = args.render_info
        else:
            self.spark_submit = args.spark_submit_path
        self.list_apps_cmd = args.list_apps

    def run(self):
        command_list = []
        if self.mode == "info":
            command_list.append(
                "python3 {script} --conf {conf} --ds {ds} --repo {repo}".format(
                    script=self.render_info, conf=self.conf, ds=self.ds, repo=self.repo
                )
            )
        elif self.sub_help or (self.mode not in SPARK_MODES):
            command_list.append(
                "java -cp {jar} ai.chronon.spark.Driver {subcommand} {args}".format(
                    jar=self.jar_path,
                    args="--help" if self.sub_help else self._gen_final_args(),
                    subcommand=ROUTES[self.conf_type][self.mode],
                )
            )
        else:
            if self.mode in ["streaming", "streaming-client"]:
                # streaming mode
                self.app_name = self.app_name.replace(
                    "_streaming-client_", "_streaming_"
                )  # If the job is running cluster mode we want to kill it.
                print(
                    "Checking to see if a streaming job by the name {} already exists".format(
                        self.app_name
                    )
                )
                running_apps = (
                    check_output("{}".format(self.list_apps_cmd))
                    .decode("utf-8")
                    .split("\n")
                )
                running_app_map = {}
                for app in running_apps:
                    try:
                        app_json = json.loads(app.strip())
                        app_name = app_json["app_name"].strip()
                        if app_name not in running_app_map:
                            running_app_map[app_name] = []
                        running_app_map[app_name].append(app_json)
                    except Exception as ex:
                        print("failed to process line into app: " + app)
                        print(ex)

                filtered_apps = running_app_map.get(self.app_name, [])
                if len(filtered_apps) > 0:
                    print(
                        "Found running apps by the name {} in \n{}\n".format(
                            self.app_name,
                            "\n".join([str(app) for app in filtered_apps]),
                        )
                    )
                    if self.mode == "streaming":
                        assert (
                            len(filtered_apps) == 1
                        ), "More than one found, please kill them all"
                        print("All good. No need to start a new app.")
                        return
                    elif self.mode == "streaming-client":
                        raise RuntimeError(
                            "Attempting to submit an application in client mode, but there's already"
                            " an existing one running."
                        )
                command = (
                    "bash {script} --class ai.chronon.spark.Driver {jar} {subcommand} {args} {additional_args}"
                ).format(
                    script=self.spark_submit,
                    jar=self.jar_path,
                    subcommand=ROUTES[self.conf_type][self.mode],
                    args=self._gen_final_args(),
                    additional_args=os.environ.get(
                        "CHRONON_CONFIG_ADDITIONAL_ARGS", ""
                    ),
                )
                command_list.append(command)
            else:
                # offline mode
                if self.parallelism > 1:
                    assert self.start_ds is not None and self.ds is not None, (
                        "To use parallelism, please specify --start-ds and --end-ds to "
                        "break down into multiple backfill jobs"
                    )
                    date_ranges = split_date_range(
                        self.start_ds, self.ds, self.parallelism
                    )
                    for start_ds, end_ds in date_ranges:
                        command = (
                            "bash {script} --class ai.chronon.spark.Driver {jar} {subcommand} {args} {additional_args}"
                        ).format(
                            script=self.spark_submit,
                            jar=self.jar_path,
                            subcommand=ROUTES[self.conf_type][self.mode],
                            args=self._gen_final_args(start_ds=start_ds, end_ds=end_ds),
                            additional_args=os.environ.get(
                                "CHRONON_CONFIG_ADDITIONAL_ARGS", ""
                            ),
                        )
                        command_list.append(command)
                else:
                    command = (
                        "bash {script} --class ai.chronon.spark.Driver {jar} {subcommand} {args} {additional_args}"
                    ).format(
                        script=self.spark_submit,
                        jar=self.jar_path,
                        subcommand=ROUTES[self.conf_type][self.mode],
                        args=self._gen_final_args(self.start_ds),
                        additional_args=os.environ.get(
                            "CHRONON_CONFIG_ADDITIONAL_ARGS", ""
                        ),
                    )
                    command_list.append(command)
        if len(command_list) > 1:
            # parallel backfill mode
            with multiprocessing.Pool(processes=int(self.parallelism)) as pool:
                logging.info(
                    "Running args list {} with pool size {}".format(
                        command_list, self.parallelism
                    )
                )
                pool.map(check_call, command_list)
        elif len(command_list) == 1:
            check_call(command_list[0])

    def _gen_final_args(self, start_ds=None, end_ds=None):
        base_args = MODE_ARGS[self.mode].format(
            conf_path=self.conf,
            ds=end_ds if end_ds else self.ds,
            online_jar=self.online_jar,
            online_class=self.online_class,
        )
        override_start_partition_arg = (
            " --start-partition-override=" + start_ds if start_ds else ""
        )
        final_args = base_args + " " + str(self.args) + override_start_partition_arg
        return final_args


def split_date_range(start_date, end_date, parallelism):
    start_date = datetime.strptime(start_date, "%Y-%m-%d")
    end_date = datetime.strptime(end_date, "%Y-%m-%d")
    if start_date > end_date:
        raise ValueError("Start date should be earlier than end date")
    total_days = (
        end_date - start_date
    ).days + 1  # +1 to include the end_date in the range

    # Check if parallelism is greater than total_days
    if parallelism > total_days:
        raise ValueError("Parallelism should be less than or equal to total days")

    split_size = total_days // parallelism
    date_ranges = []

    for i in range(parallelism):
        split_start = start_date + timedelta(days=i * split_size)
        if i == parallelism - 1:
            split_end = end_date
        else:
            split_end = split_start + timedelta(days=split_size - 1)
        date_ranges.append(
            (split_start.strftime("%Y-%m-%d"), split_end.strftime("%Y-%m-%d"))
        )
    return date_ranges


def set_defaults(parser):
    """Set default values based on environment"""
    chronon_repo_path = os.environ.get("CHRONON_REPO_PATH", ".")
    today = datetime.today().strftime("%Y-%m-%d")
    parser.set_defaults(
        mode="backfill",
        ds=today,
        app_name=os.environ.get("APP_NAME"),
        online_jar=os.environ.get("CHRONON_ONLINE_JAR"),
        repo=chronon_repo_path,
        online_class=os.environ.get("CHRONON_ONLINE_CLASS"),
        version=os.environ.get("VERSION"),
        spark_version=os.environ.get("SPARK_VERSION", "2.4.0"),
        spark_submit_path=os.path.join(chronon_repo_path, "scripts/spark_submit.sh"),
        spark_streaming_submit_path=os.path.join(
            chronon_repo_path, "scripts/spark_streaming.sh"
        ),
        online_jar_fetch=os.path.join(chronon_repo_path, "scripts/fetch_online_jar.py"),
        conf_type="group_bys",
        online_args=os.environ.get("CHRONON_ONLINE_ARGS", ""),
        chronon_jar=os.environ.get("CHRONON_DRIVER_JAR"),
        list_apps="python3 " + os.path.join(chronon_repo_path, "scripts/yarn_list.py"),
        render_info=os.path.join(chronon_repo_path, RENDER_INFO_DEFAULT_SCRIPT),
    )


if __name__ == "__main__":
    parser = argparse.ArgumentParser(description="Submit various kinds of chronon jobs")
    parser.add_argument(
        "--conf",
        required=False,
        help="Conf param - required for every mode except fetch",
    )
    parser.add_argument(
        "--env",
        required=False,
        default="dev",
        help="Running environment - default to be dev",
    )
    parser.add_argument("--mode", choices=MODE_ARGS.keys())
    parser.add_argument("--ds", help="the end partition to backfill the data")
    parser.add_argument(
        "--app-name", help="app name. Default to {}".format(APP_NAME_TEMPLATE)
    )
    parser.add_argument(
        "--start-ds",
        help="override the original start partition for a range backfill. "
        "It only supports staging query, group by backfill and join jobs. "
        "It could leave holes in your final output table due to the override date range.",
    )
    parser.add_argument("--end-ds", help="the end ds for a range backfill")
    parser.add_argument(
        "--parallelism",
        help="break down the backfill range into this number of tasks in parallel. "
        "Please use it along with --start-ds and --end-ds and only in manual mode",
    )
    parser.add_argument("--repo", help="Path to chronon repo")
    parser.add_argument(
        "--online-jar",
        help="Jar containing Online KvStore & Deserializer Impl. "
        + "Used for streaming and metadata-upload mode.",
    )
    parser.add_argument(
        "--online-class",
        help="Class name of Online Impl. Used for streaming and metadata-upload mode.",
    )
    parser.add_argument("--version", help="Chronon version to use.")
    parser.add_argument(
        "--spark-version", help="Spark version to use for downloading jar."
    )
    parser.add_argument("--spark-submit-path", help="Path to spark-submit")
    parser.add_argument(
        "--spark-streaming-submit-path", help="Path to spark-submit for streaming"
    )
    parser.add_argument(
        "--online-jar-fetch",
        help="Path to script that can pull online jar. "
        + "This will run only when a file doesn't exist at location specified by online_jar",
    )
    parser.add_argument(
        "--sub-help",
        action="store_true",
        help="print help command of the underlying jar and exit",
    )
    parser.add_argument(
        "--conf-type",
        help="related to sub-help - no need to set unless you are not working with a conf",
    )
    parser.add_argument(
        "--online-args",
        help="Basic arguments that need to be supplied to all online modes",
    )
    parser.add_argument("--chronon-jar", help="Path to chronon OS jar")
    parser.add_argument(
        "--release-tag", help="Use the latest jar for a particular tag."
    )
    parser.add_argument(
        "--list-apps", help="command/script to list running jobs on the scheduler"
    )
    parser.add_argument(
        "--render-info",
        help="Path to script rendering additional information of the given config. "
        + "Only applicable when mode is set to info",
    )
    set_defaults(parser)
    pre_parse_args, _ = parser.parse_known_args()
    # We do a pre-parse to extract conf, mode, etc and set environment variables and re parse default values.
    set_runtime_env(pre_parse_args)
    set_defaults(parser)
    args, unknown_args = parser.parse_known_args()
    jar_type = "embedded" if args.mode in MODES_USING_EMBEDDED else "uber"
    extra_args = (" " + args.online_args) if args.mode in ONLINE_MODES else ""
    args.args = " ".join(unknown_args) + extra_args
    jar_path = (
        args.chronon_jar
        if args.chronon_jar
        else download_jar(
            args.version,
            jar_type=jar_type,
            release_tag=args.release_tag,
            spark_version=os.environ.get("SPARK_VERSION", args.spark_version),
        )
    )
    Runner(args, os.path.expanduser(jar_path)).run()<|MERGE_RESOLUTION|>--- conflicted
+++ resolved
@@ -308,11 +308,7 @@
                         .get(effective_mode, {})
                     )
                     # Load additional args used on backfill.
-<<<<<<< HEAD
                     if custom_json(conf_json) and effective_mode in ["backfill", "backfill-left", "backfill-final"]:
-=======
-                    if custom_json(conf_json) and effective_mode == "backfill":
->>>>>>> 99f3a2fd
                         environment["conf_env"][
                             "CHRONON_CONFIG_ADDITIONAL_ARGS"
                         ] = " ".join(custom_json(conf_json).get("additional_args", []))
