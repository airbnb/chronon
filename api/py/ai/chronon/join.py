from collections import Counter
import ai.chronon.api.ttypes as api
import ai.chronon.repo.extract_objects as eo
import ai.chronon.utils as utils
import copy
import gc
import importlib
import json
import logging
from typing import List, Dict, Tuple

logging.basicConfig(level=logging.INFO)


def JoinPart(group_by: api.GroupBy,
             key_mapping: Dict[str, str] = None,
             prefix: str = None,
             tags: Dict[str, str] = None) -> api.JoinPart:
    """
    Specifies HOW to join the `left` of a Join with GroupBy's.

    :param group_by:
        The GroupBy object to join with. Keys on left are used to equi join with keys on right.
        When left is entities all GroupBy's are computed as of midnight.
        When left is events, we do a point-in-time join when right.accuracy == TEMPORAL OR right.source.topic != null
    :type group_by: ai.chronon.api.GroupBy
    :param key_mapping:
        Names of keys don't always match on left and right, this mapping tells us how to map when they don't.
    :type key_mapping: Dict[str, str]
    :param prefix:
        All the output columns of the groupBy will be prefixed with this string. This is used when you need to join
        the same groupBy more than once with `left`. Say on the left you have seller and buyer, on the group you have
        a user's avg_price, and you want to join the left (seller, buyer) with (seller_avg_price, buyer_avg_price) you
        would use key_mapping and prefix parameters.
    :param tags:
        Additional metadata about the JoinPart that you wish to track. Does not effect computation.
    :type tags: Dict[str, str]
    :return:
        JoinPart specifies how the left side of a join, or the query in online setting, would join with the right side
        components like GroupBys.
    """
    # used for reset for next run
    import_copy = __builtins__['__import__']
    # get group_by's module info from garbage collector
    gc.collect()
    group_by_module_name = None
    for ref in gc.get_referrers(group_by):
        if '__name__' in ref and ref['__name__'].startswith("group_bys"):
            group_by_module_name = ref['__name__']
            break
<<<<<<< HEAD
    logging.debug("group_by's module info from garbage collector {}".format(group_by_module_name))
    group_by_module = importlib.import_module(group_by_module_name) # nosemgrep no user-supplied input
    __builtins__['__import__'] = eo.import_module_set_name(group_by_module, api.GroupBy)
=======
    if group_by_module_name:
        logging.debug("group_by's module info from garbage collector {}".format(group_by_module_name))
        group_by_module = importlib.import_module(group_by_module_name)
        __builtins__['__import__'] = eo.import_module_set_name(group_by_module, api.GroupBy)
    else:
        if not group_by.metaData.name:
            logging.error("No group_by file or custom group_by name found")
            raise ValueError(
                "[GroupBy] Must specify a group_by name if group_by is not defined in separate file. "
                "You may pass it in via GroupBy.name. \n")
>>>>>>> c2580e95
    if key_mapping:
        utils.check_contains(key_mapping.values(),
                             group_by.keyColumns,
                             "key",
                             group_by.metaData.name)

    join_part = api.JoinPart(
        groupBy=group_by,
        keyMapping=key_mapping,
        prefix=prefix
    )
    join_part.tags = tags
    # reset before next run
    __builtins__['__import__'] = import_copy
    return join_part


FieldsType = List[Tuple[str, api.TDataType]]


class DataType():
    """
    Helper class to generate data types for declaring schema.
    This supports primitive like numerics, string etc., and complex
    types like Map, List, Struct etc.
    """
    BOOLEAN = api.TDataType(api.DataKind.BOOLEAN)
    SHORT = api.TDataType(api.DataKind.SHORT)
    INT = api.TDataType(api.DataKind.INT)
    LONG = api.TDataType(api.DataKind.LONG)
    FLOAT = api.TDataType(api.DataKind.FLOAT)
    DOUBLE = api.TDataType(api.DataKind.DOUBLE)
    STRING = api.TDataType(api.DataKind.STRING)
    BINARY = api.TDataType(api.DataKind.BINARY)

    # Types unsupported by Avro. See AvroConversions.scala#fromChrononSchema
    # BYTE = api.TDataType(api.DataKind.BYTE)
    # DATE = api.TDataType(api.DataKind.DATE)
    # TIMESTAMP = api.TDataType(api.DataKind.TIMESTAMP)

    def MAP(key_type: api.TDataType,
            value_type: api.TDataType) -> api.TDataType:
        assert key_type == api.TDataType(api.DataKind.STRING), "key_type has to STRING for MAP types"

        return api.TDataType(
            api.DataKind.MAP,
            params=[
                api.DataField("key", key_type),
                api.DataField("value", value_type)]
        )

    def LIST(elem_type: api.TDataType) -> api.TDataType:
        return api.TDataType(
            api.DataKind.LIST,
            params=[
                api.DataField("elem", elem_type)]
        )

    def STRUCT(name: str,
               *fields: FieldsType) -> api.TDataType:
        return api.TDataType(
            api.DataKind.STRUCT,
            params=[api.DataField(name, data_type)
                    for (name, data_type) in fields],
            name=name
        )


# TODO: custom_json can take privacy information per column, we can propagate
# it into a governance system
def ExternalSource(name: str,
                   team: str,
                   key_fields: FieldsType,
                   value_fields: FieldsType,
                   custom_json: str = None) -> api.ExternalSource:
    """
    External sources are online only data sources. During fetching, using
    chronon java client, they consume a Request containing a key map
    (name string to value). And produce a Response containing a value map.

    This is primarily used in Joins. We also expose a fetchExternal method in
    java client library that can be used to fetch a batch of External source
    requests efficiently.

    Internally Chronon will batch these requests to the service and parallelize
    fetching from different services, while de-duplicating given a batch of
    join requests.

    The implementation of how to fetch is an `ExternalSourceHandler` in
    scala/java api that needs to be registered while implementing
    ai.chronon.online.Api with the name used in the ExternalSource. This is
    meant for re-usability of external source definitions.

    :param name: name of the external source to fetch from. Should match
                 the name in the registry.
    :param key_fields: List of tuples of string and DataType. This is what
        will be given to ExternalSource handler registered in Java API.
        Eg., `[('key1', DataType.INT, 'key2', DataType.STRING)]`
    :type value_fields: List of tuples of string and DataType. This is what
        the ExternalSource handler will respond with.
        Eg.,
        ```[('value0', DataType.INT),
            ('value1', DataType.MAP(DataType.STRING, DataType.LONG),
            ('value2', DataType.STRUCT(
                name = 'Context',
                ('field1', DataType.INT),
                ('field2', DataType.DOUBLE)
            ))]
        ```
    """
    assert name != "contextual", "Please use `ContextualSource`"
    return api.ExternalSource(
        metadata=api.MetaData(name=name, team=team, customJson=custom_json),
        keySchema=DataType.STRUCT(f"ext_{name}_keys", *key_fields),
        valueSchema=DataType.STRUCT(f"ext_{name}_values", *value_fields),
    )


def ContextualSource(fields: FieldsType, team="default") -> api.ExternalSource:
    """
    Contextual source values are passed along for logging. No external request is
    actually made.
    """
    return api.ExternalSource(
        metadata=api.MetaData(name="contextual", team=team),
        keySchema=DataType.STRUCT("contextual_keys", *fields),
        valueSchema=DataType.STRUCT("contextual_values", *fields),
    )


def ExternalPart(source: api.ExternalSource,
                 key_mapping: Dict[str, str] = None,
                 prefix: str = None) -> api.ExternalPart:
    """
    Used to describe which ExternalSources to pull features from while fetching
    online. This data also goes into logs based on sample percent.

    Just as in JoinPart, key_mapping is used to map the join left's keys to
    external source's keys. "vendor" and "buyer" on left side (query map)
    could both map to a "user" in an account data external source. You would
    create one ExternalPart for vendor with params:
        `(key_mapping={vendor: user}, prefix=vendor)`
    another for buyer.

    This doesn't have any implications offline besides logging. "right_parts"
    can be both backfilled and logged. Whereas, "external_parts" can only be
    logged. If you need the ability to backfill an external source, look into
    creating an EntitySource with mutation data for point-in-time-correctness.

    :param source: External source to join with
    :param key_mapping: How to map the keys from the query/left side to the
                        source
    :param prefix: Sometime you want to use the same source to fetch data for
                   different entities in the query. Eg., A transaction
                   between a buyer and a seller might query "user information"
                   serivce/source that has information about both buyer &
                   seller
    """
    return api.ExternalPart(
        source=source,
        keyMapping=key_mapping,
        prefix=prefix
    )


def LabelPart(labels: List[api.JoinPart],
              left_start_offset: int,
              left_end_offset: int,
              label_offline_schedule: str = '@daily') -> api.LabelPart:
    """
    Used to describe labels in join. Label part can be viewed as regular join part but represent
    label data instead of regular feature data. Once labels are mature, label join job would join
    labels with features in the training window user specified using `leftStartOffset` and
    `leftEndOffset`.

    The offsets are relative days compared to given label landing date `label_ds`. This parameter is required to be
    passed in for each label join job. For example, given `label_ds = 2023-04-30`, `left_start_offset = 30`, and
    `left_end_offset = 10`, the left size start date will be computed as 30 days before `label_ds` (inclusive),
    which is 2023-04-01. Similarly, the left end date will be 2023-04-21. Labels will be refreshed within this window
    [2023-04-01, 2023-04-21] in this specific label job run.

    Since label join job will run continuously based on the schedule, multiple labels could be generated but with
    different label_ds or label version. Label join job would have all computed label versions available, as well as
    a view of latest version for easy label retrieval.

    LabelPart definition can be updated along the way, but label join job can only accommodate these changes going
    forward unless a backfill is manually triggered.

    Label aggregation is also supported but with conditions applied. Single aggregation with one window is allowed
    for now. If aggregation is present, we would infer the left_start_offset and left_end_offset same as window size
    and the param input will be ignored.

    :param labels: List of labels
    :param left_start_offset: Relative integer to define the earliest date label should be refreshed
                            compared to label_ds date specified. For labels with aggregations,
                            this param has to be same as aggregation window size.
    :param left_end_offset: Relative integer to define the most recent date(inclusive) label should be refreshed.
                          e.g. left_end_offset = 3 most recent label available will be 3 days
                          prior to 'label_ds' (including `label_ds`). For labels with aggregations, this param
                          has to be same as aggregation window size.
    :param label_offline_schedule: Cron expression for Airflow to schedule a DAG for offline
                                   label join compute tasks
    """

    label_metadata = api.MetaData(
        offlineSchedule=label_offline_schedule
    )

    for label in labels:
        if label.groupBy.aggregations is not None:
            assert len(labels) == 1, "Multiple label joinPart is not supported yet"
            valid_agg = (len(label.groupBy.aggregations) == 1
                         and label.groupBy.aggregations[0].windows is not None
                         and len(label.groupBy.aggregations[0].windows) == 1)
            assert valid_agg, "Too many aggregations or invalid windows found. " \
                              "Single aggregation with one window allowed."
            valid_time_unit = label.groupBy.aggregations[0].windows[0].timeUnit == api.TimeUnit.DAYS
            assert valid_time_unit, "Label aggregation window unit must be DAYS"
            window_size = label.groupBy.aggregations[0].windows[0].length
            if left_start_offset != window_size or left_start_offset != left_end_offset:
                assert left_start_offset == window_size and left_end_offset == window_size, \
                    "left_start_offset and left_end_offset will be inferred to be same as aggregation" \
                    "window {window_size} and the incorrect values will be ignored. "

    return api.LabelPart(
        labels=labels,
        leftStartOffset=left_start_offset,
        leftEndOffset=left_end_offset,
        metaData=label_metadata
    )


def Derivation(name: str, expression: str) -> api.Derivation:
    """
    Derivation allows arbitrary SQL select clauses to be computed using columns from joinPart and externalParts,
    and saves the result as derived columns. The results will be available both in online fetching response map,
    and in offline Hive table.

    joinPart column names are automatically constructed according to the below convention
    `{join_part_prefix}_{group_by_name}_{input_column_name}_{aggregation_operation}_{window}_{by_bucket}`
    prefix, window and bucket are optional. You can find the type information of columns using the analyzer tool.

    externalPart column names are automatically constructed according to the below convention
    `ext_{external_source_name}_{value_column}`.
    Types are defined along with the schema by users for external sources.

    Note that only values can be used in derivations, not keys. If you want to use a key in the derivation, you must
    define it as a contextual field. You also must refer to a contextual field with its prefix included, for example:
    `ext_contextual_request_id`.

    If both name and expression are set to "*", then every raw column will be included along with the derived columns.

    :param name: output column name of the SQL expression
    :param expression: any valid Spark SQL select clause based on joinPart or externalPart columns
    :return: a Derivation object representing a single derived column or a wildcard ("*") selection.
    """
    return api.Derivation(
        name=name, expression=expression
    )


def BootstrapPart(table: str, key_columns: List[str] = None, query: api.Query = None) -> api.BootstrapPart:
    """
    Bootstrap is the concept of using pre-computed feature values and skipping backfill computation during the
    training data generation phase. Bootstrap can be used for many purposes:
    - Generating ongoing feature values from logs
    - Backfilling feature values for external features (in which case Chronon is unable to run backfill)
    - Initializing a new Join by migrating old data from an older Join and reusing data

    One can bootstrap against any of these:
    - join part fields:
        Bootstrap can happen at individual field level within a join part.
        If all fields within a group by are bootstrapped, then we skip computation for group by. Otherwise, the whole
        thing will be re-run but only the values for the non-bootstrapped fields will be retained in the final table.
    - external part fields:
        Bootstrap can happen at individual field level within an external part.
        Since there is no backfill logic in chronon for external part, all non-bootstrapped fields in external parts
        are left as NULLs.
    - derivation fields:
        Derived fields can also be bootstrapped. Since derived fields depend on "base" fields (either join part or
        external part), chronon will try to trigger the least amount of computation possible. For example,
        if there is a join part where all derived fields that depend on the join part have been bootstrapped,
        then we skip the computation for this join part.
    - keys:
        Keys of both join parts and external parts can be bootstrapped. During offline table generation, we will first
        try to utilize key's data from left table; if it's not there, then we utilize bootstrap.
        For contextual features, we also support propagating the key bootstrap to the values.

    Dependencies are auto-generated based on source table and optional start_partition/end_partition.
    To override, add overriding dependencies to the main one (join.dependencies)

    :param table: Name of hive table that contains feature values where rows are 1:1 mapped to left table
    :param key_columns: Keys to join bootstrap table to left table
    :param query: Selected columns (features & keys) and filtering conditions of the bootstrap tables.
    """
    return api.BootstrapPart(
        table=table,
        query=query,
        keyColumns=key_columns
    )


def Join(left: api.Source,
         right_parts: List[api.JoinPart],
         check_consistency: bool = False,
         additional_args: List[str] = None,
         additional_env: List[str] = None,
         dependencies: List[str] = None,
         online: bool = False,
         production: bool = False,
         output_namespace: str = None,
         table_properties: Dict[str, str] = None,
         env: Dict[str, Dict[str, str]] = None,
         lag: int = 0,
         skew_keys: Dict[str, List[str]] = None,
         sample_percent: float = 100.0,
         consistency_sample_percent: float = 5.0,
         online_external_parts: List[api.ExternalPart] = None,
         offline_schedule: str = '@daily',
         row_ids: List[str] = None,
         bootstrap_parts: List[api.BootstrapPart] = None,
         bootstrap_from_log: bool = False,
         label_part: api.LabelPart = None,
         derivations: List[api.Derivation] = None,
         tags: Dict[str, str] = None,
         **kwargs
         ) -> api.Join:
    """
    Construct a join object. A join can pull together data from various GroupBy's both offline and online. This is also
    the focal point for logging, data quality computation and monitoring. A join maps 1:1 to models in ML usage.

    :param left:
        The source on the left side, when Entities, all GroupBys are join with SNAPSHOT accuracy (midnight values).
        When left is events, if on the right, either when GroupBy's are TEMPORAL, or when topic is specified, we perform
        a TEMPORAL / point-in-time join.
    :type left: ai.chronon.api.Source
    :param right_parts:
        The list of groupBy's to join with. GroupBy's are wrapped in a JoinPart, which contains additional information
        on how to join the left side with the GroupBy.
    :type right_parts: List[ai.chronon.api.JoinPart]
    :param check_consistency:
        If online serving data should be compared with backfill data - as online-offline-consistency metrics.
        The metrics go into hive and your configured kv store for further visualization and monitoring.
    :type check_consistency: bool
    :param additional_args:
        Additional args go into `customJson` of `ai.chronon.api.MetaData` within the `ai.chronon.api.Join` object.
        This is a place for arbitrary information you want to tag your conf with.
    :type additional_args: List[str]
    :param additional_env:
        Deprecated, see env
    :type additional_env: List[str]
    :param dependencies:
        This goes into MetaData.dependencies - which is a list of string representing which table partitions to wait for
        Typically used by engines like airflow to create partition sensors.
    :type dependencies: List[str]
    :param online:
        Should we upload this conf into kv store so that we can fetch/serve this join online.
        Once Online is set to True, you ideally should not change the conf.
    :type online: bool
    :param production:
        This when set can be integrated to trigger alerts. You will have to integrate this flag into your alerting
        system yourself.
    :type production: bool
    :param output_namespace:
        In backfill mode, we will produce data into hive. This represents the hive namespace that the data will be
        written into. You can set this at the teams.json level.
    :type output_namespace: str
    :param table_properties:
        Specifies the properties on output hive tables. Can be specified in teams.json.
    :param env:
        This is a dictionary of "mode name" to dictionary of "env var name" to "env var value".
        These vars are set in run.py and the underlying spark_submit.sh.
        There override vars set in teams.json/production/<MODE NAME>
        The priority order (descending) is::

            var set while using run.py "VAR=VAL run.py --mode=backfill <name>"
            var set here in Join's env param
            var set in team.json/<team>/<production>/<MODE NAME>
            var set in team.json/default/<production>/<MODE NAME>
    :type env: Dict[str, Dict[str, str]]
    :param lag:
        Param that goes into customJson. You can pull this out of the json at path "metaData.customJson.lag"
        This is used by airflow integration to pick an older hive partition to wait on.
    :param skew_keys:
        While back-filling, if there are known irrelevant keys - like user_id = 0 / NULL etc. You can specify them here.
        This is used to blacklist crawlers etc
    :param sample_percent:
        Online only parameter. What percent of online serving requests to this join should be logged into warehouse.
    :param consistency_sample_percent:
        Online only parameter. What percent of online serving requests to this join should be sampled to compute
        online offline consistency metrics.
        if sample_percent=50.0 and consistency_sample_percent=10.0, then basically the consistency job runs on
        5% of total traffic.
    :param online_external_parts:
        users can register external sources into Api implementation. Chronon fetcher can invoke the implementation.
        This is applicable only for online fetching. Offline this will not be produce any values.
    :param offline_schedule:
        Cron expression for Airflow to schedule a DAG for offline join compute tasks
    :param row_ids:
        Columns of the left table that uniquely define a training record. Used as default keys during bootstrap
    :param bootstrap_parts:
        A list of BootstrapPart used for the Join. See BootstrapPart doc for more details
    :param bootstrap_from_log:
        If set to True, will use logging table to generate training data by default and skip continuous backfill.
        Logging will be treated as another bootstrap source, but other bootstrap_parts will take precedence.
    :param label_part:
        Label part which contains a list of labels and label refresh window boundary used for the Join
    :param tags:
        Additional metadata about the Join that you wish to track. Does not effect computation.
    :type tags: Dict[str, str]
    :return:
        A join object that can be used to backfill or serve data. For ML use-cases this should map 1:1 to model.
    """
    # create a deep copy for case: multiple LeftOuterJoin use the same left,
    # validation will fail after the first iteration
    updated_left = copy.deepcopy(left)
    if left.events and left.events.query.selects:
        assert "ts" not in left.events.query.selects.keys(), "'ts' is a reserved key word for Chronon," \
                                                             " please specify the expression in timeColumn"
        # mapping ts to query.timeColumn to events only
        updated_left.events.query.selects.update({"ts": updated_left.events.query.timeColumn})
    # name is set externally, cannot be set here.
    # root_keys = set(root_base_source.query.select.keys())
    # for join_part in right_parts:
    #    mapping = joinPart.key_mapping if joinPart.key_mapping else {}
    #    # TODO: Add back validation? Or not?
    #    #utils.check_contains(mapping.keys(), root_keys, "root key", "")
    #    uncovered_keys = set(joinPart.groupBy.keyColumns) - set(mapping.values()) - root_keys
    #    assert not uncovered_keys, f"""
    #    Not all keys columns needed to join with GroupBy:{joinPart.groupBy.name} are present.
    #    Missing keys are: {uncovered_keys},
    #    Missing keys should be either mapped or selected in root.
    #    KeyMapping only mapped: {mapping.values()}
    #    Root only selected: {root_keys}
    #    """

    left_dependencies = utils.get_dependencies(left, dependencies, lag=lag)

    right_info = [(join_part.groupBy.sources, join_part.groupBy.metaData) for join_part in right_parts]
    right_info = [(source, meta_data) for (sources, meta_data) in right_info for source in sources]
    right_dependencies = [dep for (source, meta_data) in right_info for dep in
                          utils.get_dependencies(source, dependencies, meta_data, lag=lag)]

    if label_part:
        label_dependencies = utils.get_label_table_dependencies(label_part)
        label_metadata = api.MetaData(
            dependencies=utils.dedupe_in_order(left_dependencies + label_dependencies),
            offlineSchedule=label_part.metaData.offlineSchedule
        )
        label_part = api.LabelPart(
            labels=label_part.labels,
            leftStartOffset=label_part.leftStartOffset,
            leftEndOffset=label_part.leftEndOffset,
            metaData=label_metadata)

    custom_json = {
        "check_consistency": check_consistency,
        "lag": lag
    }

    if additional_args:
        custom_json["additional_args"] = additional_args

    if additional_env:
        custom_json["additional_env"] = additional_env
    custom_json.update(kwargs)

    custom_json["join_tags"] = tags
    join_part_tags = {}
    for join_part in right_parts:
        if hasattr(join_part, "tags") and join_part.tags:
            join_part_name = "{}{}".format(
                join_part.prefix + "_" if join_part.prefix else "", join_part.groupBy.metaData.name)
            join_part_tags[join_part_name] = join_part.tags
    custom_json["join_part_tags"] = join_part_tags

    consistency_sample_percent = consistency_sample_percent if check_consistency else None

    # external parts need to be unique on (prefix, part.source.metaData.name)
    if online_external_parts:
        count_map = Counter([(part.prefix, part.source.metadata.name) for part in online_external_parts])
        has_duplicates = False
        for (key, count) in count_map.items():
            if count > 1:
                has_duplicates = True
                print(f"Found {count - 1} duplicate(s) for external part {key}")
        assert has_duplicates is False, "Please address all the above mentioned duplicates."

    if bootstrap_from_log:
        has_logging = sample_percent > 0 and online
        assert has_logging, "Join must be online with sample_percent set in order to use bootstrap_from_log option"
        bootstrap_parts = (bootstrap_parts or []) + [
            api.BootstrapPart(
                # templated values will be replaced when metaData.name is set at the end
                table="{{ logged_table }}"
            )
        ]

    bootstrap_dependencies = [] if dependencies is not None else utils.get_bootstrap_dependencies(bootstrap_parts)

    metadata = api.MetaData(
        online=online,
        production=production,
        customJson=json.dumps(custom_json),
        dependencies=utils.dedupe_in_order(left_dependencies + right_dependencies + bootstrap_dependencies),
        outputNamespace=output_namespace,
        tableProperties=table_properties,
        modeToEnvMap=env,
        samplePercent=sample_percent,
        offlineSchedule=offline_schedule,
        consistencySamplePercent=consistency_sample_percent
    )

    return api.Join(
        left=updated_left,
        joinParts=right_parts,
        metaData=metadata,
        skewKeys=skew_keys,
        onlineExternalParts=online_external_parts,
        bootstrapParts=bootstrap_parts,
        rowIds=row_ids,
        labelPart=label_part,
        derivations=derivations
    )<|MERGE_RESOLUTION|>--- conflicted
+++ resolved
@@ -48,11 +48,6 @@
         if '__name__' in ref and ref['__name__'].startswith("group_bys"):
             group_by_module_name = ref['__name__']
             break
-<<<<<<< HEAD
-    logging.debug("group_by's module info from garbage collector {}".format(group_by_module_name))
-    group_by_module = importlib.import_module(group_by_module_name) # nosemgrep no user-supplied input
-    __builtins__['__import__'] = eo.import_module_set_name(group_by_module, api.GroupBy)
-=======
     if group_by_module_name:
         logging.debug("group_by's module info from garbage collector {}".format(group_by_module_name))
         group_by_module = importlib.import_module(group_by_module_name)
@@ -63,7 +58,6 @@
             raise ValueError(
                 "[GroupBy] Must specify a group_by name if group_by is not defined in separate file. "
                 "You may pass it in via GroupBy.name. \n")
->>>>>>> c2580e95
     if key_mapping:
         utils.check_contains(key_mapping.values(),
                              group_by.keyColumns,
