--- conflicted
+++ resolved
@@ -1,13 +1,8 @@
 package ai.chronon.spark
 
 import ai.chronon.api
-<<<<<<< HEAD
-import ai.chronon.api.Extensions.{GroupByOps, SourceOps}
-import ai.chronon.api.{ThriftJsonCodec}
-=======
 import ai.chronon.api.Extensions.{GroupByOps, MetadataOps, SourceOps}
 import ai.chronon.api.{Constants, ThriftJsonCodec}
->>>>>>> aaaf2630
 import ai.chronon.online.{Api, Fetcher, MetadataStore}
 import ai.chronon.spark.stats.{CompareJob, ConsistencyJob, SummaryJob}
 import ai.chronon.spark.streaming.TopicChecker
@@ -16,16 +11,12 @@
 import org.apache.commons.io.FileUtils
 import org.apache.spark.SparkFiles
 import org.apache.spark.sql.streaming.StreamingQueryListener
-<<<<<<< HEAD
 import org.apache.spark.sql.streaming.StreamingQueryListener.{
   QueryProgressEvent,
   QueryStartedEvent,
   QueryTerminatedEvent
 }
-=======
-import org.apache.spark.sql.streaming.StreamingQueryListener.{QueryProgressEvent, QueryStartedEvent, QueryTerminatedEvent}
 import org.apache.spark.sql.types.{DataType, StringType}
->>>>>>> aaaf2630
 import org.apache.spark.sql.{DataFrame, SparkSession, SparkSessionExtensions}
 import org.apache.thrift.TBase
 import org.rogach.scallop.{ScallopConf, ScallopOption, Subcommand}
@@ -92,11 +83,6 @@
         descr = "Directory to write locally loaded warehouse data into. This will contain unreadable parquet files"
       )
 
-<<<<<<< HEAD
-    lazy val sparkSession: SparkSession = buildSparkSession()
-
-    protected def buildSparkSession(): SparkSession = {
-=======
     val localTableExportPath: ScallopOption[String] =
       opt[String](
         required = false,
@@ -124,8 +110,9 @@
         descr = "The prefix to put in the exported file name."
       )
 
-    def buildTableUtils(sessionName: String): TableUtils = {
->>>>>>> aaaf2630
+    lazy val sparkSession: SparkSession = buildSparkSession()
+
+    protected def buildSparkSession(): SparkSession = {
       if (localTableMapping.nonEmpty) {
         val localSession = SparkSessionBuilder.build(
           subcommandName,
@@ -148,10 +135,9 @@
       }
     }
 
-<<<<<<< HEAD
     def buildTableUtils(): TableUtils = {
       TableUtils(sparkSession)
-=======
+
     protected def buildLocalTableExporter(tableUtils: TableUtils): LocalTableExporter =
       new LocalTableExporter(
         tableUtils, localTableExportPath(), localTableExportFormat(), localTableExportPrefix.toOption)
@@ -164,7 +150,6 @@
       }
 
       buildLocalTableExporter(tableUtils).exportTable(namespaceAndTable)
->>>>>>> aaaf2630
     }
   }
 
@@ -183,18 +168,9 @@
     }
 
     def run(args: Args): Unit = {
-<<<<<<< HEAD
-      val join = new Join(
-        args.joinConf,
-        args.endDate(),
-        args.buildTableUtils(),
-        !args.runFirstHole()
-      )
-=======
       val joinConf = parseConf[api.Join](args.confPath())
       val tableUtils = args.buildTableUtils(s"join_${joinConf.metaData.name}")
       val join = new Join(joinConf, args.endDate(), tableUtils, !args.runFirstHole())
->>>>>>> aaaf2630
       join.computeJoin(args.stepDays.toOption)
       args.exportTableToLocalIfNecessary(joinConf.metaData.outputTable, tableUtils)
     }
@@ -211,20 +187,11 @@
     }
 
     def run(args: Args): Unit = {
-<<<<<<< HEAD
-      GroupBy.computeBackfill(
-        args.groupByConf,
-        args.endDate(),
-        args.buildTableUtils(),
-        args.stepDays.toOption
-      )
-=======
       val groupByConf = parseConf[api.GroupBy](args.confPath())
       val tableUtils = TableUtils(
         SparkSessionBuilder.build(s"groupBy_${groupByConf.metaData.name}_backfill"))
       GroupBy.computeBackfill(groupByConf, args.endDate(), tableUtils, args.stepDays.toOption)
       args.exportTableToLocalIfNecessary(groupByConf.metaData.outputTable, tableUtils)
->>>>>>> aaaf2630
     }
   }
 
@@ -239,17 +206,9 @@
     }
 
     def run(args: Args): Unit = {
-<<<<<<< HEAD
-      val labelJoin = new LabelJoin(
-        args.joinConf,
-        args.buildTableUtils(),
-        args.endDate()
-      )
-=======
       val joinConf = parseConf[api.Join](args.confPath())
       val tableUtils = TableUtils(SparkSessionBuilder.build(s"label_join_${joinConf.metaData.name}"))
       val labelJoin = new LabelJoin(joinConf, tableUtils, args.endDate())
->>>>>>> aaaf2630
       labelJoin.computeLabelJoin(args.stepDays.toOption)
       args.exportTableToLocalIfNecessary(joinConf.metaData.outputLabelTable, tableUtils)
     }
@@ -319,17 +278,9 @@
     }
 
     def run(args: Args): Unit = {
-<<<<<<< HEAD
-      val stagingQueryJob = new StagingQuery(
-        args.stagingQueryConf,
-        args.endDate(),
-        args.buildTableUtils()
-      )
-=======
       val stagingQueryConf = parseConf[api.StagingQuery](args.confPath())
       val tableUtils = args.buildTableUtils(s"staging_query_${stagingQueryConf.metaData.name}_backfill")
       val stagingQueryJob = new StagingQuery(stagingQueryConf, args.endDate(), tableUtils)
->>>>>>> aaaf2630
       stagingQueryJob.computeStagingQuery(args.stepDays.toOption)
       args.exportTableToLocalIfNecessary(stagingQueryConf.metaData.outputTable, tableUtils)
     }
