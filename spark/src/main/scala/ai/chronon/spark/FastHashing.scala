--- conflicted
+++ resolved
@@ -50,13 +50,9 @@
           }
           case StringType => {
             case (hasher: Hasher, row: Row) =>
-<<<<<<< HEAD
-              hasher.putUnencodedChars(row.getAs[String](index))
-=======
               // putString has changed between guava versions and makes Chronon less friendly when
               // dealing with build conflicts, so we instead use putBytes
               hasher.putBytes(row.getAs[String](index).getBytes(Utf8))
->>>>>>> c2580e95
           }
           case BinaryType => {
             case (hasher: Hasher, row: Row) =>
