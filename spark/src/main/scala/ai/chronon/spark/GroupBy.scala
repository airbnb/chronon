package ai.chronon.spark

import ai.chronon.aggregator.base.TimeTuple
import ai.chronon.aggregator.row.RowAggregator
import ai.chronon.aggregator.windowing._
import ai.chronon.api
import ai.chronon.api.Constants
import ai.chronon.api.DataModel.{Entities, Events}
import ai.chronon.api.Extensions._
import ai.chronon.online.{RowWrapper, SparkConversions}
import ai.chronon.spark.Extensions._
import org.apache.spark.rdd.RDD
import org.apache.spark.sql.functions.col
import org.apache.spark.sql.types._
import org.apache.spark.sql.{DataFrame, Encoders, KeyValueGroupedDataset, Row, SparkSession}
import org.apache.spark.util.sketch.BloomFilter
<<<<<<< HEAD
import org.slf4j.{Logger, LoggerFactory}

import java.util
import scala.collection.JavaConverters._
=======

import java.util
>>>>>>> c2580e95
import scala.collection.mutable
import scala.collection.Seq
import scala.util.ScalaJavaConversions.{ListOps, MapOps}

class GroupBy(val aggregations: Seq[api.Aggregation],
              val keyColumns: Seq[String],
              val inputDf: DataFrame,
              val mutationDf: DataFrame = null,
              skewFilter: Option[String] = None,
              finalize: Boolean = true)
    extends Serializable {

  import GroupBy.logger

  protected[spark] val tsIndex: Int = inputDf.schema.fieldNames.indexOf(Constants.TimeColumn)
  protected val selectedSchema: Array[(String, api.DataType)] = SparkConversions.toChrononSchema(inputDf.schema)
  implicit private val tableUtils = TableUtils(inputDf.sparkSession)
  val keySchema: StructType = StructType(keyColumns.map(inputDf.schema.apply).toArray)
  implicit val sparkSession: SparkSession = inputDf.sparkSession
  // distinct inputs to aggregations - post projection types that needs to match with
  // streaming's post projection types etc.,
  val preAggSchema: StructType = if (aggregations != null) {
    StructType(
      aggregations
        .flatMap(agg =>
          Option(agg.buckets)
            .map(_.toScala)
            .getOrElse(Seq.empty[String]) :+
            agg.inputColumn)
        .distinct
        .map(inputDf.schema.apply)
        .toSeq)
  } else {
    val values = inputDf.schema
      .map(_.name)
      .filterNot((keyColumns ++ Constants.ReservedColumns(tableUtils.partitionColumn)).contains)
    val valuesIndices = values.map(inputDf.schema.fieldIndex).toArray
    StructType(valuesIndices.map(inputDf.schema))
  }

  lazy val outputSchema: api.StructType = {
    val columns = if (aggregations != null) {
      windowAggregator.outputSchema
    } else {
      SparkConversions.toChrononSchema(preAggSchema)
    }
    api.StructType("", columns.map(tup => api.StructField(tup._1, tup._2)))
  }

  lazy val aggregationParts = aggregations.flatMap(_.unpack)

  lazy val columnAggregators = (new RowAggregator(selectedSchema, aggregationParts)).columnAggregators

  //should be only used when aggregations != null
  lazy val aggPartWithSchema = aggregationParts.zip(columnAggregators.map(_.outputType))

  lazy val postAggSchema: StructType = {
    val valueChrononSchema = if (finalize) windowAggregator.outputSchema else windowAggregator.irSchema
    SparkConversions.fromChrononSchema(valueChrononSchema)
  }

  @transient
  protected[spark] lazy val windowAggregator: RowAggregator =
    new RowAggregator(selectedSchema, aggregations.flatMap(_.unpack))

  def snapshotEntitiesBase: RDD[(Array[Any], Array[Any])] = {
    val keyBuilder = FastHashing.generateKeyBuilder((keyColumns :+ tableUtils.partitionColumn).toArray, inputDf.schema)
    val (preppedInputDf, irUpdateFunc) = if (aggregations.hasWindows) {
      val partitionTs = "ds_ts"
      val inputWithPartitionTs = inputDf.withPartitionBasedTimestamp(partitionTs)
      val partitionTsIndex = inputWithPartitionTs.schema.fieldIndex(partitionTs)
      val updateFunc = (ir: Array[Any], row: Row) => {
        // update when ts < tsOf(ds + 1)
        windowAggregator.updateWindowed(ir,
                                        SparkConversions.toChrononRow(row, tsIndex),
                                        row.getLong(partitionTsIndex) + tableUtils.partitionSpec.spanMillis)

        ir
      }
      inputWithPartitionTs -> updateFunc
    } else {
      val updateFunc = (ir: Array[Any], row: Row) => {
        windowAggregator.update(ir, SparkConversions.toChrononRow(row, tsIndex))
        ir
      }
      inputDf -> updateFunc
    }

    logger.info("prepped input schema")
    logger.info(preppedInputDf.schema.pretty)

    preppedInputDf.rdd
      .keyBy(keyBuilder)
      .aggregateByKey(windowAggregator.init)(seqOp = irUpdateFunc, combOp = windowAggregator.merge)
      .map { case (keyWithHash, ir) => keyWithHash.data -> normalizeOrFinalize(ir) }
  }

  def snapshotEntities: DataFrame =
    if (aggregations == null || aggregations.isEmpty) {
      inputDf
    } else {
      toDf(snapshotEntitiesBase, Seq(tableUtils.partitionColumn -> StringType))
    }

  def snapshotEventsBase(partitionRange: PartitionRange,
                         resolution: Resolution = DailyResolution): RDD[(Array[Any], Array[Any])] = {
    val endTimes: Array[Long] = partitionRange.toTimePoints
    // add 1 day to the end times to include data [ds 00:00:00.000, ds + 1 00:00:00.000)
    val shiftedEndTimes = endTimes.map(_ + tableUtils.partitionSpec.spanMillis)
    val sawtoothAggregator = new SawtoothAggregator(aggregations, selectedSchema, resolution)
    val hops = hopsAggregate(endTimes.min, resolution)
    val partitionSpec = Constants.Partition
    hops
      .flatMap {
        case (keys, hopsArrays) =>
          val irs = sawtoothAggregator.computeWindows(hopsArrays, shiftedEndTimes)
          irs.indices.map { i =>
<<<<<<< HEAD
            (keys.data :+ partitionSpec.at(endTimes(i)), normalizeOrFinalize(irs(i)))
=======
            (keys.data :+ tableUtils.partitionSpec.at(endTimes(i)), normalizeOrFinalize(irs(i)))
>>>>>>> c2580e95
          }
      }
  }
  // Calculate snapshot accurate windows for ALL keys at pre-defined "endTimes"
  // At this time, we hardcode the resolution to Daily, but it is straight forward to support
  // hourly resolution.
  def snapshotEvents(partitionRange: PartitionRange): DataFrame =
    toDf(snapshotEventsBase(partitionRange), Seq((tableUtils.partitionColumn, StringType)))

  /**
    * Support for entities with mutations.
    * Three way join between:
    *   Queries: grouped by key and dsOf[ts]
    *   Snapshot[InputDf]: Grouped by key and ds providing a FinalBatchIR to be extended.
    *   Mutations[MutationDf]: Grouped by key and dsOf[MutationTs] providing an array of updates/deletes to be done
    * With this process the components (end of day batchIr + day's mutations + day's queries -> output)
    */
  def temporalEntities(queriesUnfilteredDf: DataFrame, resolution: Resolution = FiveMinuteResolution): DataFrame = {

    // Add extra column to the queries and generate the key hash.
    val queriesDf = queriesUnfilteredDf.removeNulls(keyColumns)
    val timeBasedPartitionColumn = "ds_of_ts"
    val queriesWithTimeBasedPartition = queriesDf.withTimeBasedColumn(timeBasedPartitionColumn)

    val queriesKeyHashFx = FastHashing.generateKeyBuilder(keyColumns.toArray, queriesWithTimeBasedPartition.schema)
    val timeBasedPartitionIndex = queriesWithTimeBasedPartition.schema.fieldIndex(timeBasedPartitionColumn)
    val timeIndex = queriesWithTimeBasedPartition.schema.fieldIndex(Constants.TimeColumn)
    val partitionIndex = queriesWithTimeBasedPartition.schema.fieldIndex(tableUtils.partitionColumn)

    // queries by key & ds_of_ts
    val queriesByKeys = queriesWithTimeBasedPartition.rdd
      .map { row =>
        val ts = row.getLong(timeIndex)
        val partition = row.getString(partitionIndex)
        (
          (queriesKeyHashFx(row), row.getString(timeBasedPartitionIndex)),
          TimeTuple.make(ts, partition)
        )
      }
      .groupByKey()
      .mapValues { _.toArray.uniqSort(TimeTuple) }

    // Snapshot data needs to be shifted. We need to extract the end state of the IR by EOD before mutations.
    // Since partition data for <ds> contains all history up to and including <ds>, we need to join with the previous ds.
    // This is the same as the code for snapshot entities. Define behavior for aggregateByKey.
    val shiftedColumnName = "end_of_day_ds"
    val shiftedColumnNameTs = "end_of_day_ts"
    val expandedInputDf = inputDf
      .withShiftedPartition(shiftedColumnName)
      .withPartitionBasedTimestamp(shiftedColumnNameTs, shiftedColumnName)
    val shiftedColumnIndex = expandedInputDf.schema.fieldIndex(shiftedColumnName)
    val shiftedColumnIndexTs = expandedInputDf.schema.fieldIndex(shiftedColumnNameTs)
    val snapshotKeyHashFx = FastHashing.generateKeyBuilder(keyColumns.toArray, expandedInputDf.schema)
    val sawtoothAggregator =
      new SawtoothMutationAggregator(aggregations, SparkConversions.toChrononSchema(expandedInputDf.schema), resolution)
    val updateFunc = (ir: BatchIr, row: Row) => {
      sawtoothAggregator.update(row.getLong(shiftedColumnIndexTs), ir, SparkConversions.toChrononRow(row, tsIndex))
      ir
    }

    // end of day IR
    val snapshotByKeys = expandedInputDf.rdd
      .keyBy(row => (snapshotKeyHashFx(row), row.getString(shiftedColumnIndex)))
      .aggregateByKey(sawtoothAggregator.init)(seqOp = updateFunc, combOp = sawtoothAggregator.merge)
      .mapValues(sawtoothAggregator.finalizeSnapshot)

    // Preprocess for mutations: Add a ds of mutation ts column, collect sorted mutations by keys and ds of mutation.
    val mutationsTsIndex = mutationDf.schema.fieldIndex(Constants.MutationTimeColumn)
    val mTsIndex = mutationDf.schema.fieldIndex(Constants.TimeColumn)
    val mutationsReversalIndex = mutationDf.schema.fieldIndex(Constants.ReversalColumn)
    val mutationsHashFx = FastHashing.generateKeyBuilder(keyColumns.toArray, mutationDf.schema)
    val mutationPartitionIndex = mutationDf.schema.fieldIndex(tableUtils.partitionColumn)

    //mutations by ds, sorted
    val mutationsByKeys: RDD[((KeyWithHash, String), Array[api.Row])] = mutationDf.rdd
      .map { row =>
        (
          (mutationsHashFx(row), row.getString(mutationPartitionIndex)),
          row
        )
      }
      .groupByKey()
      .mapValues(_.map(SparkConversions.toChrononRow(_, mTsIndex, mutationsReversalIndex, mutationsTsIndex)).toBuffer
        .sortWith(_.mutationTs < _.mutationTs)
        .toArray)

    // Having the final IR of previous day + mutations (if any), build the array of finalized IR for each query.
    val queryValuesRDD = queriesByKeys
      .leftOuterJoin(snapshotByKeys)
      .leftOuterJoin(mutationsByKeys)
      .map {
        case ((keyWithHash: KeyWithHash, ds: String), ((timeQueries, eodIr), dayMutations)) =>
          val sortedQueries = timeQueries.map { TimeTuple.getTs }
          val finalizedEodIr = eodIr.orNull

          val irs = sawtoothAggregator.lambdaAggregateIrMany(tableUtils.partitionSpec.epochMillis(ds),
                                                             finalizedEodIr,
                                                             dayMutations.orNull,
                                                             sortedQueries)
          ((keyWithHash, ds), (timeQueries, sortedQueries.indices.map(i => normalizeOrFinalize(irs(i)))))
      }

    val outputRdd = queryValuesRDD
      .flatMap {
        case ((keyHasher, _), (queriesTimeTuple, finalizedAggregations)) =>
          val queries = queriesTimeTuple.map { TimeTuple.getTs }
          queries.indices.map { idx =>
            (keyHasher.data ++ queriesTimeTuple(idx).toArray, finalizedAggregations(idx))
          }
      }
    toDf(outputRdd, Seq(Constants.TimeColumn -> LongType, tableUtils.partitionColumn -> StringType))
  }

  /**
    * Temporal events two stack was implemented to avoid the many shuffles that temporal events does.
    * Queries and Inputs are grouped by key, sorted by time, and then aggregated on using the two stack aggregator.
    *
    * Existing TODOS:
    * 1. Implement query time range so that we can filter out non needed records from the inputDf
    * 2. Impact analysis of kryo encoders
    * 3. Replace in memory sort with something similar to sortWithinGroups (https://github.com/apache/spark/pull/37551)
    */
  def temporalEventsTwoStack(queriesUnfilteredDf: DataFrame,
                             queryTimeRange: Option[TimeRange] = None,
                             resolution: Resolution = FiveMinuteResolution,
                             sparkUtils: Option[SparkUtils] = None): DataFrame = {

    println("Computing join part using two stack")

    val selectCols = keyColumns :+ Constants.TimeColumn :+ Constants.PartitionColumn
    val queriesDf = skewFilter
      .map {
        queriesUnfilteredDf.filter
      }
      .getOrElse(queriesUnfilteredDf.removeNulls(keyColumns))
      .select(selectCols.map(col) : _*)
      .distinct()

    queriesDf.validateJoinKeys(inputDf, keyColumns)


    val queriesKeyGen = FastHashing.generateKeyBuilder(keyColumns.toArray, queriesDf.schema)
    val inputsKeyGen = FastHashing.generateKeyBuilder(keyColumns.toArray, inputDf.schema)


    val queryTsIndex = queriesDf.schema.fieldIndex(Constants.TimeColumn)
    val queryTsType = queriesDf.schema(queryTsIndex).dataType
    assert(queryTsType == LongType, s"ts column needs to be long type, but found $queryTsType")

    val queriesByKey: KeyValueGroupedDataset[KeyWithHash, Row] = queriesDf.groupByKey(queriesKeyGen)(Encoders.kryo)
    val inputsByKey: KeyValueGroupedDataset[KeyWithHash, Row] = inputDf.groupByKey(inputsKeyGen)(Encoders.kryo)

    val inputChrononSchema: api.StructType = inputDf.schema.toChrononSchema("TwoStack")
    val partitionIndex: Int = queriesDf.schema.fieldIndex(Constants.PartitionColumn)

    val coGroupFn = (sortIterators: Boolean) => (k: KeyWithHash, queries: Iterator[Row], inputs: Iterator[Row]) => {
      val twoStackAgg = new TwoStackLiteAggregator(inputChrononSchema, aggregations, resolution)
      // If cogroupSorted was used, the iterators are already sorted and so we don't need to sort.
      val (qs1, qs2) = if (sortIterators) sort(queries, queryTsIndex).duplicate else queries.duplicate
      val queryTimestampsAndPartitionsSorted: Iterator[(Long, String)] = qs1.map(r => (r.getLong(queryTsIndex), r.getString(partitionIndex)))
      val queryTimestampsSorted: Iterator[Long] = qs2.map(r => r.getLong(queryTsIndex))
      val inputChrononRowsSorted = if(sortIterators) sort(inputs, tsIndex).map(Conversions.toChrononRow(_, tsIndex)) else inputs.map(Conversions.toChrononRow(_, tsIndex))
      val result = twoStackAgg.slidingSawtoothWindow(queryTimestampsSorted, inputChrononRowsSorted).zip(queryTimestampsAndPartitionsSorted).map {
        case (finalized: Array[Any], (ts: Long, partition: String)) =>
          val timeTuple = TimeTuple.make(ts, partition)
          (k.data ++ timeTuple.toArray, finalized)
      }
      result
    }

    val sawtoothWindowRdd: RDD[(Array[Any], Array[Any])] = {
      if (sparkUtils.isDefined) {
        sparkUtils
          .get
          .cogroupSorted(queriesByKey, inputsByKey, Seq(queriesDf(Constants.TimeColumn)), Seq(inputDf(Constants.TimeColumn)), coGroupFn(false))(Encoders.kryo)
          .rdd
      }
      else {
        queriesByKey.cogroup(inputsByKey)(coGroupFn(true))(Encoders.kryo).rdd
      }
    }

    toDf(sawtoothWindowRdd, Seq(Constants.TimeColumn -> LongType, Constants.PartitionColumn -> StringType))
  }

  private def sort(
                    rows: Iterator[Row],
                    tsIndex: Int,
                  ): Iterator[Row] = {
    val ordering = Ordering.by[Row, Long](_.getLong(tsIndex)).reverse

    val queue = mutable.PriorityQueue[Row]()(ordering) ++= rows
    new Iterator[Row] {
      override def hasNext: Boolean = queue.nonEmpty

      override def next(): Row = {
        queue.dequeue()
      }
    }
  }

  // Use another dataframe with the same key columns and time columns to
  // generate aggregates within the Sawtooth of the time points
  // we expect queries to contain the partition column
  def temporalEvents(queriesUnfilteredDf: DataFrame,
                     queryTimeRange: Option[TimeRange] = None,
                     resolution: Resolution = FiveMinuteResolution): DataFrame = {

    println("Computing join part using temporal events")

    val queriesDf = skewFilter
      .map { queriesUnfilteredDf.filter }
      .getOrElse(queriesUnfilteredDf.removeNulls(keyColumns))

    val TimeRange(minQueryTs, maxQueryTs) = queryTimeRange.getOrElse(queriesDf.timeRange)
    val hopsRdd = hopsAggregate(minQueryTs, resolution)

    def headStart(ts: Long): Long = TsUtils.round(ts, resolution.hopSizes.min)
    queriesDf.validateJoinKeys(inputDf, keyColumns)

    val queriesKeyGen = FastHashing.generateKeyBuilder(keyColumns.toArray, queriesDf.schema)
    val queryTsIndex = queriesDf.schema.fieldIndex(Constants.TimeColumn)
    val queryTsType = queriesDf.schema(queryTsIndex).dataType
    assert(queryTsType == LongType, s"ts column needs to be long type, but found $queryTsType")
    val partitionIndex = queriesDf.schema.fieldIndex(tableUtils.partitionColumn)

    // group the data to collect all the timestamps by key and headStart
    // key, headStart -> timestamps in [headStart, nextHeadStart)
    // nextHeadStart = headStart + minHopSize
    val queriesByHeadStarts = queriesDf.rdd
      .map { row =>
        val tsVal = row.get(queryTsIndex)
        assert(tsVal != null, "ts column cannot be null in left source or query df")
        val ts = tsVal.asInstanceOf[Long]
        val partition = row.getString(partitionIndex)
        ((queriesKeyGen(row), headStart(ts)), TimeTuple.make(ts, partition))
      }
      .groupByKey()
      .mapValues { _.toArray.uniqSort(TimeTuple) }
    // uniqSort to produce one row per key
    // otherwise the mega-join will produce square number of rows.

    val sawtoothAggregator =
      new SawtoothAggregator(aggregations, selectedSchema, resolution)

    // create the IRs up to minHop accuracy
    val headStartsWithIrs = queriesByHeadStarts.keys
      .groupByKey()
      .leftOuterJoin(hopsRdd)
      .flatMap {
        case (keys, (headStarts, hopsOpt)) =>
          val headStartsArray = headStarts.toArray
          util.Arrays.sort(headStartsArray)
          val headStartIrs = sawtoothAggregator.computeWindows(hopsOpt.orNull, headStartsArray)
          headStartsArray.indices.map { i => (keys, headStartsArray(i)) -> headStartIrs(i) }
      }

    // this can be fused into hop generation
    val inputKeyGen = FastHashing.generateKeyBuilder(keyColumns.toArray, inputDf.schema)
    val minHeadStart = headStart(minQueryTs)
    val eventsByHeadStart = inputDf
      .filter(s"${Constants.TimeColumn} between $minHeadStart and $maxQueryTs")
      .rdd
      .groupBy { (row: Row) => inputKeyGen(row) -> headStart(row.getLong(tsIndex)) }

    // three-way join
    // queries by headStart, events by headStart, IR values as of headStart.
    val outputRdd = queriesByHeadStarts
      .leftOuterJoin(headStartsWithIrs)
      .leftOuterJoin(eventsByHeadStart)
      .flatMap {
        case ((keys: KeyWithHash, _: Long),
              ((queriesWithPartition: Array[TimeTuple.typ], headStartIrOpt: Option[Array[Any]]),
               eventsOpt: Option[Iterable[Row]])) =>
          val inputsIt: Iterator[RowWrapper] = {
            eventsOpt.map(_.map(SparkConversions.toChrononRow(_, tsIndex)).iterator).orNull
          }
          val queries = queriesWithPartition.map { TimeTuple.getTs }
          val irs = sawtoothAggregator.cumulate(inputsIt, queries, headStartIrOpt.orNull)
          queries.indices.map { i =>
            (keys.data ++ queriesWithPartition(i).toArray, normalizeOrFinalize(irs(i)))
          }
      }

    toDf(outputRdd, Seq(Constants.TimeColumn -> LongType, tableUtils.partitionColumn -> StringType))
  }

  // convert raw data into IRs, collected by hopSizes
  // TODO cache this into a table: interface below
  // Class HopsCacher(keySchema, irSchema, resolution) extends RddCacher[(KeyWithHash, HopsOutput)]
  //  buildTableRow((keyWithHash, hopsOutput)) -> GenericRowWithSchema
  //  buildRddRow(GenericRowWithSchema) -> (keyWithHash, hopsOutput)
  def hopsAggregate(minQueryTs: Long, resolution: Resolution): RDD[(KeyWithHash, HopsAggregator.OutputArrayType)] = {
    val hopsAggregator =
      new HopsAggregator(minQueryTs, aggregations, selectedSchema, resolution)
    val keyBuilder: Row => KeyWithHash =
      FastHashing.generateKeyBuilder(keyColumns.toArray, inputDf.schema)

    inputDf.rdd
      .keyBy(keyBuilder)
      .mapValues(SparkConversions.toChrononRow(_, tsIndex))
      .aggregateByKey(zeroValue = hopsAggregator.init())(
        seqOp = hopsAggregator.update,
        combOp = hopsAggregator.merge
      )
      .mapValues { hopsAggregator.toTimeSortedArray }
  }

  protected[spark] def toDf(aggregateRdd: RDD[(Array[Any], Array[Any])],
                            additionalFields: Seq[(String, DataType)]): DataFrame = {
    val finalKeySchema = StructType(keySchema ++ additionalFields.map { case (name, typ) => StructField(name, typ) })
    KvRdd(aggregateRdd, finalKeySchema, postAggSchema).toFlatDf
  }

  private def normalizeOrFinalize(ir: Array[Any]): Array[Any] =
    if (finalize) {
      windowAggregator.finalize(ir)
    } else {
      windowAggregator.normalize(ir)
    }

}

// TODO: truncate queryRange for caching
object GroupBy {

<<<<<<< HEAD
  @transient private val logger: Logger = LoggerFactory.getLogger(this.getClass)
=======
  // Need to use a case class here to allow null matching
  case class SourceDataProfile(earliestRequired: String, earliestPresent: String, latestAllowed: String)
>>>>>>> c2580e95

  def from(groupByConf: api.GroupBy,
           queryRange: PartitionRange,
           tableUtils: BaseTableUtils,
           bloomMapOpt: Option[Map[String, BloomFilter]] = None,
           skewFilter: Option[String] = None,
           finalize: Boolean = true): GroupBy = {
<<<<<<< HEAD
    logger.info(s"\n----[Processing GroupBy: ${groupByConf.metaData.name}]----")
    val inputDf = groupByConf.sources.asScala
      .map { source =>
        if (tableUtils.isUnpartitionedTable(source)) {
          renderUnpartitionedDataSourceQuery(source,
            groupByConf.getKeyColumns.asScala,
            groupByConf.inferredAccuracy)
        } else {
          renderDataSourceQuery(source,
            groupByConf.getKeyColumns.asScala,
            queryRange,
            tableUtils,
            groupByConf.maxWindow,
            groupByConf.inferredAccuracy)
        }

=======
    println(s"\n----[Processing GroupBy: ${groupByConf.metaData.name}]----")
    val inputDf = groupByConf.sources.toScala
      .map { source =>
        renderDataSourceQuery(groupByConf,
                              source,
                              groupByConf.getKeyColumns.toScala,
                              queryRange,
                              tableUtils,
                              groupByConf.maxWindow,
                              groupByConf.inferredAccuracy)
>>>>>>> c2580e95
      }
      .map { tableUtils.sql }
      .reduce { (df1, df2) =>
        // align the columns by name - when one source has select * the ordering might not be aligned
        val columns1 = df1.schema.fields.map(_.name)
        df1.union(df2.selectExpr(columns1: _*))
      }

    def doesNotNeedTime = !Option(groupByConf.getAggregations).exists(_.toScala.needsTimestamp)
    def hasValidTimeColumn = inputDf.schema.find(_.name == Constants.TimeColumn).exists(_.dataType == LongType)
    assert(
      doesNotNeedTime || hasValidTimeColumn,
      s"Time column, ts doesn't exists (or is not a LONG type) for groupBy ${groupByConf.metaData.name}, but you either have windowed aggregation(s) or time based aggregation(s) like: " +
        "first, last, firstK, lastK. \n" +
        "Please note that for the entities case, \"ts\" needs to be explicitly specified in the selects."
    )
    val logPrefix = s"gb:{${groupByConf.metaData.name}}:"
    val keyColumns = groupByConf.getKeyColumns.toScala
    val skewFilteredDf = skewFilter
      .map { sf =>
        logger.info(s"$logPrefix filtering using skew filter:\n    $sf")
        val filtered = inputDf.filter(sf)
        filtered
      }
      .getOrElse(inputDf)

    val processedInputDf = bloomMapOpt.map { skewFilteredDf.filterBloom }.getOrElse { skewFilteredDf }

    // at-least one of the keys should be present in the row.
    val nullFilterClause = groupByConf.keyColumns.toScala.map(key => s"($key IS NOT NULL)").mkString(" OR ")
    val nullFiltered = processedInputDf.filter(nullFilterClause)

    // Generate mutation Df if required, align the columns with inputDf so no additional schema is needed by aggregator.
    val mutationSources = groupByConf.sources.toScala.filter { _.isSetEntities }
    val mutationsColumnOrder = inputDf.columns ++ Constants.MutationFields.map(_.name)
    val mutationDf =
      if (groupByConf.inferredAccuracy == api.Accuracy.TEMPORAL && mutationSources.nonEmpty) {
        val mutationDf = mutationSources
          .map {
            renderDataSourceQuery(groupByConf,
                                  _,
                                  groupByConf.getKeyColumns.toScala,
                                  queryRange.shift(1),
                                  tableUtils,
                                  groupByConf.maxWindow,
                                  groupByConf.inferredAccuracy,
                                  mutations = true)
          }
          .map {
            tableUtils.sql
          }
          .reduce { (df1, df2) =>
            val columns1 = df1.schema.fields.map(_.name)
            df1.union(df2.selectExpr(columns1: _*))
          }
          .selectExpr(mutationsColumnOrder: _*)
        bloomMapOpt.map { mutationDf.filterBloom }.getOrElse { mutationDf }
      } else null

    new GroupBy(Option(groupByConf.getAggregations).map(_.toScala).orNull,
                keyColumns,
                nullFiltered,
                Option(mutationDf).orNull,
                finalize = finalize)
  }

<<<<<<< HEAD
  def renderDataSourceQuery(source: api.Source,
                            keys: Seq[String],
                            queryRange: PartitionRange,
                            tableUtils: BaseTableUtils,
                            window: Option[api.Window],
                            accuracy: api.Accuracy,
                            mutations: Boolean = false): String = {
=======
  def getIntersectedRange(source: api.Source,
                          queryRange: PartitionRange,
                          tableUtils: TableUtils,
                          window: Option[api.Window]): PartitionRange = {
>>>>>>> c2580e95
    val PartitionRange(queryStart, queryEnd) = queryRange
    val effectiveEnd = (Option(queryRange.end) ++ Option(source.query.endPartition))
      .reduceLeftOption(Ordering[String].min)
      .orNull
    val dataProfile: SourceDataProfile = source.dataModel match {
      case Entities => SourceDataProfile(queryStart, source.query.startPartition, effectiveEnd)
      case Events =>
        if (Option(source.getEvents.isCumulative).getOrElse(false)) {
          lazy val latestAvailable: Option[String] =
            tableUtils.lastAvailablePartition(source.table, source.subPartitionFilters)
          val latestValid: String = Option(source.query.endPartition).getOrElse(latestAvailable.orNull)
          SourceDataProfile(latestValid, latestValid, latestValid)
        } else {
          val minQuery = tableUtils.partitionSpec.before(queryStart)
          val windowStart: String = window.map(tableUtils.partitionSpec.minus(minQuery, _)).orNull
          lazy val firstAvailable = tableUtils.firstAvailablePartition(source.table, source.subPartitionFilters)
          val sourceStart = Option(source.query.startPartition).getOrElse(firstAvailable.orNull)
          SourceDataProfile(windowStart, sourceStart, effectiveEnd)
        }
    }

    val sourceRange = PartitionRange(dataProfile.earliestPresent, dataProfile.latestAllowed)(tableUtils)
    val queryableDataRange =
      PartitionRange(dataProfile.earliestRequired, Seq(queryEnd, dataProfile.latestAllowed).max)(tableUtils)
    val intersectedRange = sourceRange.intersect(queryableDataRange)
    println(s"""
               |Computing intersected range as:
               |   query range: $queryRange
               |   query window: $window
               |   source table: ${source.table}
               |   source data range: $sourceRange
               |   source start/end: ${source.query.startPartition}/${source.query.endPartition}
               |   source data model: ${source.dataModel}
               |   queryable data range: $queryableDataRange
               |   intersected range: $intersectedRange
               |""".stripMargin)
    intersectedRange
  }

  def renderDataSourceQuery(groupByConf: api.GroupBy,
                            source: api.Source,
                            keys: Seq[String],
                            queryRange: PartitionRange,
                            tableUtils: TableUtils,
                            window: Option[api.Window],
                            accuracy: api.Accuracy,
                            mutations: Boolean = false): String = {

    val sourceTableIsPartitioned = tableUtils.isPartitioned(source.table)

    val intersectedRange: Option[PartitionRange] = if (sourceTableIsPartitioned) {
      Some(getIntersectedRange(source, queryRange, tableUtils, window))
    } else None

    var metaColumns: Map[String, String] = Map(tableUtils.partitionColumn -> null)
    if (mutations) {
      metaColumns ++= Map(
        Constants.ReversalColumn -> source.query.reversalColumn,
        Constants.MutationTimeColumn -> source.query.mutationTimeColumn
      )
    }
    val timeMapping = if (source.dataModel == Entities) {
      Option(source.query.timeColumn).map(Constants.TimeColumn -> _)
    } else {
      if (accuracy == api.Accuracy.TEMPORAL) {
        Some(Constants.TimeColumn -> source.query.timeColumn)
      } else {
        val dsBasedTimestamp = // 1 millisecond before ds + 1
          s"(((UNIX_TIMESTAMP(${tableUtils.partitionColumn}, '${tableUtils.partitionSpec.format}') + 86400) * 1000) - 1)"

        Some(Constants.TimeColumn -> Option(source.query.timeColumn).getOrElse(dsBasedTimestamp))
      }
    }
    println(
      s"""
         |Time Mapping: $timeMapping
         |""".stripMargin)
    metaColumns ++= timeMapping

<<<<<<< HEAD
    logger.info(s"""
=======
    val partitionConditions = intersectedRange.map(_.whereClauses()).getOrElse(Seq.empty)

    println(s"""
>>>>>>> c2580e95
         |Rendering source query:
         |   intersected/effective scan range: $intersectedRange
         |   partitionConditions: $partitionConditions
         |   metaColumns: $metaColumns
         |""".stripMargin)

    if (mutations && !source.getEntities.isSetMutationTable) {
      throw new Exception(s"mutationTopic is not set for groupby ${groupByConf.metaData.name} with Accuracy.TEMPORAL")
    }

    val query = api.QueryUtils.build(
      Option(source.query.selects).map(_.toScala).orNull,
      if (mutations) source.getEntities.mutationTable.cleanSpec else source.table,
      Option(source.query.wheres).map(_.toScala).getOrElse(Seq.empty[String]) ++ partitionConditions,
      metaColumns ++ keys.map(_ -> null)
    )
    query
  }

  def renderUnpartitionedDataSourceQuery(source: api.Source,
                            keys: Seq[String],
                            accuracy: api.Accuracy): String = {
    var metaColumns: Map[String, String] = Map()

    val timeMapping = accuracy match {
      case api.Accuracy.TEMPORAL => Some(Constants.TimeColumn -> source.query.timeColumn)
      case api.Accuracy.SNAPSHOT => {
        val dsBasedTimestamp = // 1 millisecond before ds + 1
          s"(((UNIX_TIMESTAMP(${Constants.PartitionColumn}, '${Constants.Partition.format}') + 86400) * 1000) - 1)"
        Some(Constants.TimeColumn -> Option(source.query.timeColumn).getOrElse(dsBasedTimestamp))
      }
    }
    metaColumns ++= timeMapping
    val query = api.QueryUtils.build(
      selects=Option(source.query.selects).map(_.asScala.toMap).orNull,
      from=source.table,
      wheres=Option(source.query.wheres).map(_.asScala).getOrElse(Seq.empty[String]),
      fillIfAbsent=metaColumns ++ keys.map(_ -> null)
    )
    logger.info("Querying unpartitioned data from renderUnpartitionedDataSourceQuery with query: " + query)
    query
  }

  def computeBackfill(groupByConf: api.GroupBy,
                      endPartition: String,
                      tableUtils: BaseTableUtils,
                      stepDays: Option[Int] = None): Unit = {
    assert(
      groupByConf.backfillStartDate != null,
      s"GroupBy:${groupByConf.metaData.name} has null backfillStartDate. This needs to be set for offline backfilling.")
    groupByConf.setups.foreach(tableUtils.sql)
    val outputTable = groupByConf.metaData.outputTable
    val tableProps = Option(groupByConf.metaData.tableProperties)
      .map(_.toScala)
      .orNull
    val inputTables = groupByConf.getSources.toScala.map(_.table)
    val groupByUnfilledRangesOpt =
      tableUtils.unfilledRanges(outputTable,
                                PartitionRange(groupByConf.backfillStartDate, endPartition)(tableUtils),
                                Some(inputTables))
    if (groupByUnfilledRangesOpt.isEmpty) {
      logger.info(s"""Nothing to backfill for $outputTable - given
           |endPartition of $endPartition
           |backfill start of ${groupByConf.backfillStartDate}
           |Exiting...""".stripMargin)
      return
    }
    val groupByUnfilledRanges = groupByUnfilledRangesOpt.get
    logger.info(s"group by unfilled ranges: $groupByUnfilledRanges")
    val exceptions = mutable.Buffer.empty[String]
    groupByUnfilledRanges.foreach {
      case groupByUnfilledRange =>
        try {
          val stepRanges = stepDays.map(groupByUnfilledRange.steps).getOrElse(Seq(groupByUnfilledRange))
          logger.info(s"Group By ranges to compute: ${stepRanges.map { _.toString }.pretty}")
          stepRanges.zipWithIndex.foreach {
            case (range, index) =>
              logger.info(s"Computing group by for range: $range [${index + 1}/${stepRanges.size}]")
              val groupByBackfill = from(groupByConf, range, tableUtils)
              (groupByConf.dataModel match {
                // group by backfills have to be snapshot only
                case Entities => groupByBackfill.snapshotEntities
                case Events   => groupByBackfill.snapshotEvents(range)
              }).save(outputTable, tableProps)
              logger.info(s"Wrote to table $outputTable, into partitions: $range")
          }
          logger.info(s"Wrote to table $outputTable for range: $groupByUnfilledRange")
        } catch {
          case err: Throwable =>
            exceptions += s"Error handling range ${groupByUnfilledRange} : ${err.getMessage}\n${err.traceString}"
        }
    }
    if (exceptions.nonEmpty) {
      val length = exceptions.length
      val fullMessage = exceptions.zipWithIndex
        .map {
          case (message, index) => s"[${index + 1}/${length} exceptions]\n${message}"
        }
        .mkString("\n")
      throw new Exception(fullMessage)
    }
  }
}<|MERGE_RESOLUTION|>--- conflicted
+++ resolved
@@ -14,15 +14,10 @@
 import org.apache.spark.sql.types._
 import org.apache.spark.sql.{DataFrame, Encoders, KeyValueGroupedDataset, Row, SparkSession}
 import org.apache.spark.util.sketch.BloomFilter
-<<<<<<< HEAD
 import org.slf4j.{Logger, LoggerFactory}
 
 import java.util
 import scala.collection.JavaConverters._
-=======
-
-import java.util
->>>>>>> c2580e95
 import scala.collection.mutable
 import scala.collection.Seq
 import scala.util.ScalaJavaConversions.{ListOps, MapOps}
@@ -134,17 +129,12 @@
     val shiftedEndTimes = endTimes.map(_ + tableUtils.partitionSpec.spanMillis)
     val sawtoothAggregator = new SawtoothAggregator(aggregations, selectedSchema, resolution)
     val hops = hopsAggregate(endTimes.min, resolution)
-    val partitionSpec = Constants.Partition
     hops
       .flatMap {
         case (keys, hopsArrays) =>
           val irs = sawtoothAggregator.computeWindows(hopsArrays, shiftedEndTimes)
           irs.indices.map { i =>
-<<<<<<< HEAD
-            (keys.data :+ partitionSpec.at(endTimes(i)), normalizeOrFinalize(irs(i)))
-=======
             (keys.data :+ tableUtils.partitionSpec.at(endTimes(i)), normalizeOrFinalize(irs(i)))
->>>>>>> c2580e95
           }
       }
   }
@@ -471,12 +461,9 @@
 // TODO: truncate queryRange for caching
 object GroupBy {
 
-<<<<<<< HEAD
   @transient private val logger: Logger = LoggerFactory.getLogger(this.getClass)
-=======
   // Need to use a case class here to allow null matching
   case class SourceDataProfile(earliestRequired: String, earliestPresent: String, latestAllowed: String)
->>>>>>> c2580e95
 
   def from(groupByConf: api.GroupBy,
            queryRange: PartitionRange,
@@ -484,7 +471,6 @@
            bloomMapOpt: Option[Map[String, BloomFilter]] = None,
            skewFilter: Option[String] = None,
            finalize: Boolean = true): GroupBy = {
-<<<<<<< HEAD
     logger.info(s"\n----[Processing GroupBy: ${groupByConf.metaData.name}]----")
     val inputDf = groupByConf.sources.asScala
       .map { source =>
@@ -493,26 +479,14 @@
             groupByConf.getKeyColumns.asScala,
             groupByConf.inferredAccuracy)
         } else {
-          renderDataSourceQuery(source,
+          renderDataSourceQuery(groupByConf,
+            source,
             groupByConf.getKeyColumns.asScala,
             queryRange,
             tableUtils,
             groupByConf.maxWindow,
             groupByConf.inferredAccuracy)
         }
-
-=======
-    println(s"\n----[Processing GroupBy: ${groupByConf.metaData.name}]----")
-    val inputDf = groupByConf.sources.toScala
-      .map { source =>
-        renderDataSourceQuery(groupByConf,
-                              source,
-                              groupByConf.getKeyColumns.toScala,
-                              queryRange,
-                              tableUtils,
-                              groupByConf.maxWindow,
-                              groupByConf.inferredAccuracy)
->>>>>>> c2580e95
       }
       .map { tableUtils.sql }
       .reduce { (df1, df2) =>
@@ -579,20 +553,10 @@
                 finalize = finalize)
   }
 
-<<<<<<< HEAD
-  def renderDataSourceQuery(source: api.Source,
-                            keys: Seq[String],
-                            queryRange: PartitionRange,
-                            tableUtils: BaseTableUtils,
-                            window: Option[api.Window],
-                            accuracy: api.Accuracy,
-                            mutations: Boolean = false): String = {
-=======
   def getIntersectedRange(source: api.Source,
                           queryRange: PartitionRange,
                           tableUtils: TableUtils,
                           window: Option[api.Window]): PartitionRange = {
->>>>>>> c2580e95
     val PartitionRange(queryStart, queryEnd) = queryRange
     val effectiveEnd = (Option(queryRange.end) ++ Option(source.query.endPartition))
       .reduceLeftOption(Ordering[String].min)
@@ -636,7 +600,7 @@
                             source: api.Source,
                             keys: Seq[String],
                             queryRange: PartitionRange,
-                            tableUtils: TableUtils,
+                            tableUtils: BaseTableUtils,
                             window: Option[api.Window],
                             accuracy: api.Accuracy,
                             mutations: Boolean = false): String = {
@@ -672,13 +636,9 @@
          |""".stripMargin)
     metaColumns ++= timeMapping
 
-<<<<<<< HEAD
+    val partitionConditions = intersectedRange.map(_.whereClauses()).getOrElse(Seq.empty)
+
     logger.info(s"""
-=======
-    val partitionConditions = intersectedRange.map(_.whereClauses()).getOrElse(Seq.empty)
-
-    println(s"""
->>>>>>> c2580e95
          |Rendering source query:
          |   intersected/effective scan range: $intersectedRange
          |   partitionConditions: $partitionConditions
