package ai.chronon.spark

import ai.chronon.api.Constants
import ai.chronon.api.DataModel.Events
import ai.chronon.api.Extensions._
import ai.chronon.spark.Extensions._
import com.google.gson.Gson
import org.apache.spark.sql.DataFrame
import org.apache.spark.sql.expressions.UserDefinedFunction
import org.apache.spark.sql.functions.{coalesce, col, udf}

import scala.collection.Seq
<<<<<<< HEAD
import scala.util.Random
=======
import scala.collection.JavaConverters._
>>>>>>> 306e859c

object JoinUtils {

  /***
    * Util methods for join computation
    */

  def leftDf(joinConf: ai.chronon.api.Join,
             range: PartitionRange,
             tableUtils: TableUtils,
             allowEmpty: Boolean = false): Option[DataFrame] = {
    val timeProjection = if (joinConf.left.dataModel == Events) {
      Seq(Constants.TimeColumn -> Option(joinConf.left.query).map(_.timeColumn).orNull)
    } else {
      Seq()
    }
    val scanQuery = range.genScanQuery(joinConf.left.query,
                                       joinConf.left.table,
                                       fillIfAbsent = Map(Constants.PartitionColumn -> null) ++ timeProjection)

    val df = tableUtils.sql(scanQuery)
    val skewFilter = joinConf.skewFilter()
    val result = skewFilter
      .map(sf => {
        println(s"left skew filter: $sf")
        df.filter(sf)
      })
      .getOrElse(df)
    if (result.isEmpty) {
      println(s"Left side query below produced 0 rows in range $range. Query:\n$scanQuery")
      if (!allowEmpty) {
        return None
      }
    }
    Some(result)
  }

  val set_add: UserDefinedFunction =
    udf((set: Seq[String], item: String) => {
      if (set == null && item == null) {
        null
      } else if (set == null) {
        Seq(item)
      } else if (item == null) {
        set
      } else {
        (set :+ item).distinct
      }
    })

  // if either array or query is null or empty, return false
  // if query has an item that exists in array, return true; otherwise, return false
  val contains_any: UserDefinedFunction =
    udf((array: Seq[String], query: Seq[String]) => {
      if (query == null) {
        None
      } else if (array == null) {
        Some(false)
      } else {
        Some(query.exists(q => array.contains(q)))
      }
    })

  /*
   * join left and right dataframes, merging any shared columns if exists by the coalesce rule.
   * fails if there is any data type mismatch between shared columns.
   *
   * The order of output joined dataframe is:
   *   - all keys
   *   - all columns on left (incl. both shared and non-shared) in the original order of left
   *   - all columns on right that are NOT shared by left, in the original order of right
   */
  def coalescedJoin(leftDf: DataFrame, rightDf: DataFrame, keys: Seq[String], joinType: String = "left"): DataFrame = {
    leftDf.validateJoinKeys(rightDf, keys)
    val sharedColumns = rightDf.columns.intersect(leftDf.columns)
    sharedColumns.foreach { column =>
      val leftDataType = leftDf.schema(leftDf.schema.fieldIndex(column)).dataType
      val rightDataType = rightDf.schema(rightDf.schema.fieldIndex(column)).dataType
      assert(leftDataType == rightDataType,
             s"Column '$column' has mismatched data types - left type: $leftDataType vs. right type $rightDataType")
    }

    val joinedDf = leftDf.join(rightDf, keys.toSeq, joinType)
    // find columns that exist both on left and right that are not keys and coalesce them
    val selects = keys.map(col) ++
      leftDf.columns.flatMap { colName =>
        if (keys.contains(colName)) {
          None
        } else if (sharedColumns.contains(colName)) {
          Some(coalesce(leftDf(colName), rightDf(colName)).as(colName))
        } else {
          Some(leftDf(colName))
        }
      } ++
      rightDf.columns.flatMap { colName =>
        if (sharedColumns.contains(colName)) {
          None // already selected previously
        } else {
          Some(rightDf(colName))
        }
      }
    val finalDf = joinedDf.select(selects.toSeq: _*)
    finalDf
  }

  /***
    * Method to create or replace a view for feature table joining with labels.
    * Label columns will be prefixed with "label" or custom prefix for easy identification
    */
  def createOrReplaceView(viewName: String,
                          leftTable: String,
                          rightTable: String,
                          joinKeys: Array[String],
                          tableUtils: TableUtils,
                          viewProperties: Map[String, String] = null,
                          labelColumnPrefix: String = Constants.LabelColumnPrefix): Unit = {
    val fieldDefinitions = joinKeys.map(field => s"l.${field}") ++
      tableUtils
        .getSchemaFromTable(leftTable)
        .filterNot(field => joinKeys.contains(field.name))
        .map(field => s"l.${field.name}") ++
      tableUtils
        .getSchemaFromTable(rightTable)
        .filterNot(field => joinKeys.contains(field.name))
        .map(field => {
          if (field.name.startsWith(labelColumnPrefix)) {
            s"r.${field.name}"
          } else {
            s"r.${field.name} AS ${labelColumnPrefix}_${field.name}"
          }
        })
    val joinKeyDefinitions = joinKeys.map(key => s"l.${key} = r.${key}")
    val createFragment = s"""CREATE OR REPLACE VIEW $viewName"""
    val queryFragment =
      s"""
         |  AS SELECT
         |     ${fieldDefinitions.mkString(",\n    ")}
         |    FROM ${leftTable} AS l LEFT OUTER JOIN ${rightTable} AS r
         |      ON ${joinKeyDefinitions.mkString(" AND ")}""".stripMargin

    val propertiesFragment = if (viewProperties != null && viewProperties.nonEmpty) {
      s"""    TBLPROPERTIES (
         |    ${viewProperties.transform((k, v) => s"'$k'='$v'").values.mkString(",\n   ")}
         |    )""".stripMargin
    } else {
      ""
    }
    val sqlStatement = Seq(createFragment, propertiesFragment, queryFragment).mkString("\n")
    tableUtils.sql(sqlStatement)
  }

  /***
    * Method to create a view with latest available label_ds for a given ds. This view is built
    * on top of final label view which has all label versions available.
    * This view will inherit the final label view properties as well.
    */
  def createLatestLabelView(viewName: String,
                            baseView: String,
                            tableUtils: TableUtils,
                            propertiesOverride: Map[String, String] = null): Unit = {
    val baseViewProperties = tableUtils.getTableProperties(baseView).getOrElse(Map.empty)
    val labelTableName = baseViewProperties.get(Constants.LabelViewPropertyKeyLabelTable).getOrElse("")
    assert(!labelTableName.isEmpty, s"Not able to locate underlying label table for partitions")

    val labelMapping = getLatestLabelMapping(labelTableName, tableUtils)
    val caseDefinitions = labelMapping
      .map(entry => {
        entry._2
          .map(v => s"WHEN " + v.betweenClauses + s" THEN ${Constants.LabelPartitionColumn} = '${entry._1}'")
          .toList
      })
      .flatten

    val createFragment = s"""CREATE OR REPLACE VIEW $viewName"""
    val queryFragment =
      s"""
         |  AS SELECT *
         |     FROM ${baseView}
         |     WHERE (
         |       CASE
         |         ${caseDefinitions.mkString("\n         ")}
         |         ELSE true
         |       END
         |     )
         | """.stripMargin

    val mergedProperties =
      if (propertiesOverride != null) baseViewProperties ++ propertiesOverride
      else baseViewProperties
    val propertiesFragment = if (mergedProperties.nonEmpty) {
      s"""TBLPROPERTIES (
         |    ${mergedProperties.transform((k, v) => s"'$k'='$v'").values.mkString(",\n   ")}
         |)""".stripMargin
    } else {
      ""
    }
    val sqlStatement = Seq(createFragment, propertiesFragment, queryFragment).mkString("\n")
    tableUtils.sql(sqlStatement)
  }

  /**
    * compute the mapping label_ds -> PartitionRange of ds which has this label_ds as latest version
    *  - Get all partitions from table
    *  - For each ds, find the latest available label_ds
    *  - Reverse the mapping and get the ds partition range for each label version(label_ds)
    *
    * @return Mapping of the label ds ->  partition ranges of ds which has this label available as latest
    */
  def getLatestLabelMapping(tableName: String, tableUtils: TableUtils): Map[String, Seq[PartitionRange]] = {
    val partitions = tableUtils.allPartitions(tableName)
    assert(
      partitions(0).keys.equals(Set(Constants.PartitionColumn, Constants.LabelPartitionColumn)),
      s""" Table must have label partition columns for latest label computation: `${Constants.PartitionColumn}`
         | & `${Constants.LabelPartitionColumn}`
         |inputView: ${tableName}
         |""".stripMargin
    )

    val labelMap = collection.mutable.Map[String, String]()
    partitions.foreach(par => {
      val ds_value = par.get(Constants.PartitionColumn).get
      val label_value: String = par.get(Constants.LabelPartitionColumn).get
      if (!labelMap.contains(ds_value)) {
        labelMap.put(ds_value, label_value)
      } else {
        labelMap.put(ds_value, Seq(labelMap.get(ds_value).get, label_value).max)
      }
    })

    labelMap.groupBy(_._2).map { case (v, kvs) => (v, tableUtils.chunk(kvs.map(_._1).toSet)) }
  }

  def filterColumns(df: DataFrame, filter: Seq[String]): DataFrame = {
    val columnsToDrop = df.columns
      .filterNot(col => filter.contains(col))
    df.drop(columnsToDrop: _*)
  }

<<<<<<< HEAD
  /*
    For the corner case when the values of the key mapping also exist in the keys, for example:
    Map(user -> user_name, user_name -> user)
    the below logic will first rename the conflicted column with some random suffix and update the rename map
   */
  def handleCircularKeyMapping(df: DataFrame, keyMapping: Map[String, String]): (Map[String, String], DataFrame) = {
    val updatedKeyMapping = collection.mutable.HashMap[String, String]()
    val updatedDf = keyMapping.foldLeft(df) {
      case (left, (leftKey, rightKey)) =>
        if (keyMapping.contains(rightKey)) {
          val updatedColName = s"${rightKey}_${Random.alphanumeric.take(4).mkString}"
          updatedKeyMapping.put(updatedColName, keyMapping(rightKey))
          val result = left.withColumnRenamed(rightKey, updatedColName)
          result
        } else {
          updatedKeyMapping.put(leftKey, rightKey)
          left
        }
    }
    (updatedKeyMapping.toMap, updatedDf)
=======
  def tablesToRecompute(joinConf: ai.chronon.api.Join, outputTable: String, tableUtils: TableUtils): Seq[String] = {
    val gson = new Gson()
    (for (
      props <- tableUtils.getTableProperties(outputTable);
      oldSemanticJson <- props.get(Constants.SemanticHashKey);
      oldSemanticHash = gson.fromJson(oldSemanticJson, classOf[java.util.HashMap[String, String]]).asScala.toMap
    ) yield {
      println(s"Comparing Hashes:\nNew: ${joinConf.semanticHash},\nOld: $oldSemanticHash")
      joinConf.tablesToDrop(oldSemanticHash)
    }).getOrElse(collection.Seq.empty)
>>>>>>> 306e859c
  }
}<|MERGE_RESOLUTION|>--- conflicted
+++ resolved
@@ -10,11 +10,9 @@
 import org.apache.spark.sql.functions.{coalesce, col, udf}
 
 import scala.collection.Seq
-<<<<<<< HEAD
 import scala.util.Random
-=======
 import scala.collection.JavaConverters._
->>>>>>> 306e859c
+
 
 object JoinUtils {
 
@@ -253,7 +251,6 @@
     df.drop(columnsToDrop: _*)
   }
 
-<<<<<<< HEAD
   /*
     For the corner case when the values of the key mapping also exist in the keys, for example:
     Map(user -> user_name, user_name -> user)
@@ -274,7 +271,8 @@
         }
     }
     (updatedKeyMapping.toMap, updatedDf)
-=======
+  }
+
   def tablesToRecompute(joinConf: ai.chronon.api.Join, outputTable: String, tableUtils: TableUtils): Seq[String] = {
     val gson = new Gson()
     (for (
@@ -285,6 +283,5 @@
       println(s"Comparing Hashes:\nNew: ${joinConf.semanticHash},\nOld: $oldSemanticHash")
       joinConf.tablesToDrop(oldSemanticHash)
     }).getOrElse(collection.Seq.empty)
->>>>>>> 306e859c
   }
 }