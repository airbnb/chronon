package ai.chronon.spark

import ai.chronon.api
import ai.chronon.api.Extensions._
import ai.chronon.api._
import ai.chronon.online.SparkConversions
import ai.chronon.spark.Extensions._
import ai.chronon.spark.JoinUtils._
import org.apache.spark.sql
import org.apache.spark.sql.DataFrame
<<<<<<< HEAD
import org.apache.spark.util.sketch.BloomFilter

import java.time.Instant
import scala.collection.JavaConverters._
import scala.collection.convert.ImplicitConversions._
import scala.collection.parallel.ParMap
import scala.util.Try

class Join(joinConf: api.Join, endPartition: String, tableUtils: BaseTableUtils, useTwoStack:Boolean = false, sparkUtils: Option[SparkUtils] = None) {
  assert(Option(joinConf.metaData.outputNamespace).nonEmpty, s"output namespace could not be empty or null")
  val metrics = Metrics.Context(Metrics.Environment.JoinOffline, joinConf)
  private val outputTable = joinConf.metaData.outputTable
  private val joinsAtATime = 8

  // Get table properties from config
  private val confTableProps = Option(joinConf.metaData.tableProperties)
    .map(_.asScala.toMap)
    .getOrElse(Map.empty[String, String])

  private val gson = new Gson()
  // Combine tableProperties set on conf with encoded Join
  private val tableProps = confTableProps ++ Map(Constants.SemanticHashKey -> gson.toJson(joinConf.semanticHash.asJava))

  private def joinWithLeft(leftDf: DataFrame, rightDf: DataFrame, joinPart: JoinPart): DataFrame = {
    val partLeftKeys = joinPart.rightToLeft.values.toArray

    // besides the ones specified in the group-by
    val additionalKeys: Seq[String] = {
      if (joinConf.left.dataModel == Entities) {
        Seq(Constants.PartitionColumn)
      } else if (joinPart.groupBy.inferredAccuracy == Accuracy.TEMPORAL) {
        Seq(Constants.TimeColumn, Constants.PartitionColumn)
      } else { // left-events + snapshot => join-key = ds_of_left_ts
        Seq(Constants.TimePartitionColumn)
      }
=======
import org.apache.spark.sql.functions._

import scala.collection.Seq
import scala.collection.mutable
import scala.util.ScalaJavaConversions.{IterableOps, ListOps}

/*
 * hashes: a list containing bootstrap hashes that represent the list of bootstrap parts that a record has matched
 *         during the bootstrap join
 * rowCount: number of records with this particular combination of hashes. for logging purpose only
 * isCovering: whether this combination of hashes fully covers the required fields of a join_part. the join_part
 *             reference itself is omitted here. but essentially each CoveringSet is pertinent to a specific join_part
 */
private case class CoveringSet(hashes: Seq[String], rowCount: Long, isCovering: Boolean)

class Join(joinConf: api.Join, endPartition: String, tableUtils: TableUtils, skipFirstHole: Boolean = true)
    extends BaseJoin(joinConf, endPartition, tableUtils, skipFirstHole) {

  private val bootstrapTable = joinConf.metaData.bootstrapTable

  private def padFields(df: DataFrame, structType: sql.types.StructType): DataFrame = {
    structType.foldLeft(df) {
      case (df, field) =>
        if (df.columns.contains(field.name)) {
          df
        } else {
          df.withColumn(field.name, lit(null).cast(field.dataType))
        }
>>>>>>> c2580e95
    }
  }

  private def toSparkSchema(fields: Seq[StructField]): sql.types.StructType =
    SparkConversions.fromChrononSchema(StructType("", fields.toArray))

  /*
   * For all external fields that are not already populated during the bootstrap step, fill in NULL.
   * This is so that if any derivations depend on the these external fields, they will still pass and not complain
   * about missing columns. This is necessary when we directly bootstrap a derived column and skip the base columns.
   */
  private def padExternalFields(bootstrapDf: DataFrame, bootstrapInfo: BootstrapInfo): DataFrame = {

    val nonContextualFields = toSparkSchema(
      bootstrapInfo.externalParts
        .filter(!_.externalPart.isContextual)
        .flatMap(part => part.keySchema ++ part.valueSchema))
    val contextualFields = toSparkSchema(
      bootstrapInfo.externalParts.filter(_.externalPart.isContextual).flatMap(_.keySchema))

    def withNonContextualFields(df: DataFrame): DataFrame = padFields(df, nonContextualFields)

    // Ensure keys and values for contextual fields are consistent even if only one of them is explicitly bootstrapped
    def withContextualFields(df: DataFrame): DataFrame =
      contextualFields.foldLeft(df) {
        case (df, field) => {
          var newDf = df
          if (!newDf.columns.contains(field.name)) {
            newDf = newDf.withColumn(field.name, lit(null).cast(field.dataType))
          }
          val prefixedName = s"${Constants.ContextualPrefix}_${field.name}"
          if (!newDf.columns.contains(prefixedName)) {
            newDf = newDf.withColumn(prefixedName, lit(null).cast(field.dataType))
          }
          newDf
            .withColumn(field.name, coalesce(col(field.name), col(prefixedName)))
            .withColumn(prefixedName, coalesce(col(field.name), col(prefixedName)))
        }
      }

    withContextualFields(withNonContextualFields(bootstrapDf))
  }

  /*
   * For all external fields that are not already populated during the group by backfill step, fill in NULL.
   * This is so that if any derivations depend on the these group by fields, they will still pass and not complain
   * about missing columns. This is necessary when we directly bootstrap a derived column and skip the base columns.
   */
  private def padGroupByFields(baseJoinDf: DataFrame, bootstrapInfo: BootstrapInfo): DataFrame = {
    val groupByFields = toSparkSchema(bootstrapInfo.joinParts.flatMap(_.valueSchema))
    padFields(baseJoinDf, groupByFields)
  }

  private def findBootstrapSetCoverings(bootstrapDf: DataFrame,
                                        bootstrapInfo: BootstrapInfo,
                                        leftRange: PartitionRange): Seq[(JoinPartMetadata, Seq[CoveringSet])] = {

    val distinctBootstrapSets: Seq[(Seq[String], Long)] =
      if (!bootstrapDf.columns.contains(Constants.MatchedHashes)) {
        Seq()
      } else {
        val collected = bootstrapDf
          .groupBy(Constants.MatchedHashes)
          .agg(count(lit(1)).as("row_count"))
          .collect()

        collected.map { row =>
          val hashes = if (row.isNullAt(0)) {
            Seq()
          } else {
            row.getAs[mutable.WrappedArray[String]](0).toSeq
          }
          (hashes, row.getAs[Long](1))
        }.toSeq
      }

    val coveringSetsPerJoinPart: Seq[(JoinPartMetadata, Seq[CoveringSet])] = bootstrapInfo.joinParts.map {
      joinPartMetadata =>
        val coveringSets = distinctBootstrapSets.map {
          case (hashes, rowCount) =>
            val schema = hashes.toSet.flatMap(bootstrapInfo.hashToSchema.apply)
            val isCovering = joinPartMetadata.derivationDependencies
              .map {
                case (derivedField, baseFields) =>
                  schema.contains(derivedField) || baseFields.forall(schema.contains)
              }
              .forall(identity)

            CoveringSet(hashes, rowCount, isCovering)
        }
        (joinPartMetadata, coveringSets)
    }

    println(
<<<<<<< HEAD
      s"""Join keys for $partName: ${keys.mkString(", ")}
         |Left Schema:
         |${leftDf.schema.pretty}
         |
         |Right Schema:
         |${prefixedRight.schema.pretty}
         |
         |""".stripMargin)

    import org.apache.spark.sql.functions.{col, to_date, date_add, date_format}
    val joinableRight = if (additionalKeys.contains(Constants.TimePartitionColumn)) {
      // increment one day to align with left side ts_ds
      // because one day was decremented from the partition range for snapshot accuracy
      prefixedRight
        .withColumn(Constants.TimePartitionColumn,
                    date_format(date_add(to_date(col(Constants.PartitionColumn), Constants.Partition.format), 1), Constants.Partition.format))
        .drop(Constants.PartitionColumn)
    } else {
      prefixedRight
=======
      s"\n======= CoveringSet for JoinPart ${joinConf.metaData.name} for PartitionRange(${leftRange.start}, ${leftRange.end}) =======\n")
    coveringSetsPerJoinPart.foreach {
      case (joinPartMetadata, coveringSets) =>
        println(s"Bootstrap sets for join part ${joinPartMetadata.joinPart.groupBy.metaData.name}")
        coveringSets.foreach { coveringSet =>
          println(
            s"CoveringSet(hash=${coveringSet.hashes.prettyInline}, rowCount=${coveringSet.rowCount}, isCovering=${coveringSet.isCovering})")
        }
        println()
>>>>>>> c2580e95
    }

    coveringSetsPerJoinPart
  }

  override def computeRange(leftDf: DataFrame, leftRange: PartitionRange, bootstrapInfo: BootstrapInfo): DataFrame = {
    val leftTaggedDf = if (leftDf.schema.names.contains(Constants.TimeColumn)) {
      leftDf.withTimeBasedColumn(Constants.TimePartitionColumn)
    } else {
      leftDf
    }

    // compute bootstrap table - a left outer join between left source and various bootstrap source table
    // this becomes the "new" left for the following GB backfills
    val bootstrapDf = computeBootstrapTable(leftTaggedDf, leftRange, bootstrapInfo)

    // for each join part, find the bootstrap sets that can fully "cover" the required fields. Later we will use this
    // info to filter records that need backfills vs can be waived from backfills
    val bootstrapCoveringSets = findBootstrapSetCoverings(bootstrapDf, bootstrapInfo, leftRange)

    // compute join parts (GB) backfills
    // for each GB, we first find out the unfilled subset of bootstrap table which still requires the backfill.
    // we do this by utilizing the per-record metadata computed during the bootstrap process.
    // then for each GB, we compute a join_part table that contains aggregated feature values for the required key space
    // the required key space is a slight superset of key space of the left, due to the nature of using bloom-filter.
    val rightResults = bootstrapCoveringSets
      .flatMap {
        case (partMetadata, coveringSets) =>
          val unfilledLeftDf = findUnfilledRecords(bootstrapDf, coveringSets.filter(_.isCovering))
          val joinPart = partMetadata.joinPart
          computeRightTable(unfilledLeftDf, joinPart, leftRange).map(df => joinPart -> df)
      }

    // combine bootstrap table and join part tables
    // sequentially join bootstrap table and each join part table. some column may exist both on left and right because
    // a bootstrap source can cover a partial date range. we combine the columns using coalesce-rule
    val joinedDf = rightResults
      .foldLeft(bootstrapDf) {
        case (partialDf, (rightPart, rightDf)) => joinWithLeft(partialDf, rightDf, rightPart)
      }
      // drop all processing metadata columns
      .drop(Constants.MatchedHashes, Constants.TimePartitionColumn)

    val outputColumns = joinedDf.columns.filter(bootstrapInfo.fieldNames ++ bootstrapDf.columns)
    val finalBaseDf = padGroupByFields(joinedDf.selectExpr(outputColumns: _*), bootstrapInfo)
    val finalDf = cleanUpContextualFields(applyDerivation(finalBaseDf, bootstrapInfo, leftDf.columns),
                                          bootstrapInfo,
                                          leftDf.columns)
    finalDf.explain()
    finalDf
  }

<<<<<<< HEAD
    lazy val shiftedPartitionRange = unfilledTimeRange.toPartitionRange.shift(-1)
    (joinConf.left.dataModel, joinPart.groupBy.dataModel, joinPart.groupBy.inferredAccuracy) match {
      case (Entities, Events, _)   => partitionRangeGroupBy.snapshotEvents(unfilledRange)
      case (Entities, Entities, _) => partitionRangeGroupBy.snapshotEntities
      case (Events, Events, Accuracy.SNAPSHOT) =>
        genGroupBy(shiftedPartitionRange).snapshotEvents(shiftedPartitionRange)
      case (Events, Events, Accuracy.TEMPORAL) =>
        val groupBy = genGroupBy(unfilledTimeRange.toPartitionRange)
        if (useTwoStack) groupBy.temporalEventsTwoStack(renamedLeftDf, Some(unfilledTimeRange), sparkUtils = sparkUtils)
        else groupBy.temporalEvents(renamedLeftDf, Some(unfilledTimeRange))
      case (Events, Entities, Accuracy.SNAPSHOT) => genGroupBy(shiftedPartitionRange).snapshotEntities
=======
  def applyDerivation(baseDf: DataFrame, bootstrapInfo: BootstrapInfo, leftColumns: Seq[String]): DataFrame = {
    if (!joinConf.isSetDerivations || joinConf.derivations.isEmpty) {
      return baseDf
    }

    val projections = joinConf.derivationProjection(bootstrapInfo.baseValueNames)
    val projectionsMap = projections.toMap
    val baseOutputColumns = baseDf.columns.toSet

    val finalOutputColumns =
      /*
       * Loop through all columns in the base join output:
       * 1. If it is one of the value columns, then skip it here and it will be handled later as we loop through
       *    derived columns again - derivation is a projection from all value columns to desired derived columns
       * 2.  (see case 2 below) If it is matching one of the projected output columns, then there are 2 sub-cases
       *     a. matching with a left column, then we handle the coalesce here to make sure left columns show on top
       *     b. a bootstrapped derivation case, the skip it here and it will be handled later as
       *        loop through derivations to perform coalescing
       * 3. Else, we keep it in the final output - cases falling here are either (1) key columns, or (2)
       *    arbitrary columns selected from left.
       */
      baseDf.columns.flatMap { c =>
        if (bootstrapInfo.baseValueNames.contains(c)) {
          None
        } else if (projectionsMap.contains(c)) {
          if (leftColumns.contains(c)) {
            Some(coalesce(col(c), expr(projectionsMap(c))).as(c))
          } else {
            None
          }
        } else {
          Some(col(c))
        }
      } ++
        /*
         * Loop through all clauses in derivation projections:
         * 1. (see case 2 above) If it is matching one of the projected output columns, then there are 2 sub-cases
         *     a. matching with a left column, then we skip since it is handled above
         *     b. a bootstrapped derivation case (see case 2 below), then we do the coalescing to achieve the bootstrap
         *        behavior.
         * 2. Else, we do the standard projection.
         */
        projections
          .flatMap {
            case (name, expression) =>
              if (baseOutputColumns.contains(name)) {
                if (leftColumns.contains(name)) {
                  None
                } else {
                  Some(coalesce(col(name), expr(expression)).as(name))
                }
              } else {
                Some(expr(expression).as(name))
              }
          }
>>>>>>> c2580e95

    baseDf.select(finalOutputColumns: _*)
  }

  /*
   * Remove extra contextual keys unless it is a result of derivations or it is a column from left
   */
  def cleanUpContextualFields(finalDf: DataFrame, bootstrapInfo: BootstrapInfo, leftColumns: Seq[String]): DataFrame = {

    val contextualNames =
      bootstrapInfo.externalParts.filter(_.externalPart.isContextual).flatMap(_.keySchema).map(_.name)
    val projections = if (joinConf.isSetDerivations) {
      joinConf.derivationProjection(bootstrapInfo.baseValueNames).map(_._1)
    } else {
      Seq()
    }
<<<<<<< HEAD
    val leftDfCount = leftTaggedDf.count()
    val leftBlooms = joinConf.leftKeyCols.par.map { key =>
      key -> leftDf.generateBloomFilter(key, leftDfCount, joinConf.left.table, leftRange)
    }.toMap

    // compute joinParts in parallel
    val rightDfs = joinConf.joinParts.asScala.par.map { joinPart =>
      val partMetrics = Metrics.Context(metrics, joinPart)
      if (joinPart.groupBy.aggregations == null) {
        // no need to generate join part cache if there are no aggregations
        computeJoinPart(leftTaggedDf, joinPart, leftRange, leftBlooms)
      } else {
        // compute only the missing piece
        val joinPartTableName = joinConf.partOutputTable(joinPart)
        val rightUnfilledRange = tableUtils.unfilledRange(joinPartTableName, leftRange, joinConf, Some(joinConf.left.table))
        println(s"Right unfilled range for $joinPartTableName is $rightUnfilledRange with leftRange of $leftRange")

        if (rightUnfilledRange.isDefined) {
          try {
            val start = System.currentTimeMillis()
            println(s"Writing to join part table: $joinPartTableName")
            val rightDf = computeJoinPart(leftTaggedDf, joinPart, rightUnfilledRange.get, leftBlooms)
            // cache the join-part output into table partitions
            rightDf.saveWithTableUtils(tableUtils, joinPartTableName, tableProps)
            val elapsedMins = (System.currentTimeMillis() - start) / 60000
            partMetrics.gauge(Metrics.Name.LatencyMinutes, elapsedMins)
            partMetrics.gauge(Metrics.Name.PartitionCount, rightUnfilledRange.get.partitions.length)
            println(s"Wrote to join part table: $joinPartTableName in $elapsedMins minutes")
          } catch {
            case e: Exception =>
              println(
                s"Error while processing groupBy: ${joinConf.metaData.name}/${joinPart.groupBy.getMetaData.getName}")
              throw e
          }
=======
    contextualNames.foldLeft(finalDf) {
      case (df, name) => {
        if (leftColumns.contains(name) || projections.contains(name)) {
          df
        } else {
          df.drop(name)
>>>>>>> c2580e95
        }
      }
    }
  }

<<<<<<< HEAD
    val joined = rightDfs.zip(joinConf.joinParts.asScala).zipWithIndex.foldLeft(leftTaggedDf) {
      case (partialDf, ((rightDf, joinPart), i)) => {
        val next = joinWithLeft(partialDf, rightDf, joinPart)
        if (((i + 1) % joinsAtATime) == 0) {
          tableUtils.addJoinBreak(next)
        } else {
          next
        }
      }
=======
  /*
   * The purpose of Bootstrap is to leverage input tables which contain pre-computed values, such that we can
   * skip the computation for these record during the join-part computation step.
   *
   * The main goal here to join together the various bootstrap source to the left table, and in the process maintain
   * relevant metadata such that we can easily tell which record needs computation or not in the following step.
   */
  private def computeBootstrapTable(leftDf: DataFrame,
                                    range: PartitionRange,
                                    bootstrapInfo: BootstrapInfo): DataFrame = {

    // For consistency comparison join, we also need to materialize the left table as bootstrap table in order to
    // make random OOC sampling deterministic.
    val isConsistencyJoin =
      joinConf.metaData.isSetTableProperties && joinConf.metaData.tableProperties.containsKey(Constants.ChrononOOCTable)

    if (!joinConf.isSetBootstrapParts && !isConsistencyJoin) {
      return padExternalFields(leftDf, bootstrapInfo)
>>>>>>> c2580e95
    }

    def validateReservedColumns(df: DataFrame, table: String, columns: Seq[String]): Unit = {
      val reservedColumnsContained = columns.filter(df.schema.fieldNames.contains)
      assert(
        reservedColumnsContained.isEmpty,
        s"Table $table contains columns ${reservedColumnsContained.prettyInline} which are reserved by Chronon."
      )
    }

    val startMillis = System.currentTimeMillis()

    // verify left table does not have reserved columns
    validateReservedColumns(leftDf, joinConf.left.table, Seq(Constants.BootstrapHash, Constants.MatchedHashes))

    tableUtils
      .unfilledRanges(bootstrapTable, range, skipFirstHole = skipFirstHole)
      .getOrElse(Seq())
      .foreach(unfilledRange => {
        val parts = Option(joinConf.bootstrapParts)
          .map(_.toScala)
          .getOrElse(Seq())

        val initDf = leftDf
          .prunePartition(unfilledRange)
          // initialize an empty matched_hashes column for the purpose of later processing
          .withColumn(Constants.MatchedHashes, typedLit[Array[String]](null))

        val joinedDf = parts.foldLeft(initDf) {
          case (partialDf, part) => {

            println(s"\nProcessing Bootstrap from table ${part.table} for range ${unfilledRange}")

            val bootstrapRange = if (part.isSetQuery) {
              unfilledRange.intersect(PartitionRange(part.startPartition, part.endPartition)(tableUtils))
            } else {
              unfilledRange
            }
            if (!bootstrapRange.valid) {
              println(s"partition range of bootstrap table ${part.table} is beyond unfilled range")
              partialDf
            } else {
              var bootstrapDf = tableUtils.sql(
                bootstrapRange.genScanQuery(part.query, part.table, Map(tableUtils.partitionColumn -> null))
              )

              // attach semantic_hash for either log or regular table bootstrap
              validateReservedColumns(bootstrapDf, part.table, Seq(Constants.BootstrapHash, Constants.MatchedHashes))
              if (bootstrapDf.columns.contains(Constants.SchemaHash)) {
                bootstrapDf = bootstrapDf.withColumn(Constants.BootstrapHash, col(Constants.SchemaHash))
              } else {
                bootstrapDf = bootstrapDf.withColumn(Constants.BootstrapHash, lit(part.semanticHash))
              }

              // include only necessary columns. in particular,
              // this excludes columns that are NOT part of Join's output (either from GB or external source)
              val includedColumns = bootstrapDf.columns
                .filter(bootstrapInfo.fieldNames ++ part.keys(joinConf, tableUtils.partitionColumn)
                        ++ Seq(Constants.BootstrapHash,
                        tableUtils.partitionColumn))
                .sorted

              bootstrapDf = bootstrapDf
                .select(includedColumns.map(col): _*)
                // TODO: allow customization of deduplication logic
                .dropDuplicates(part.keys(joinConf, tableUtils.partitionColumn).toArray)

              coalescedJoin(partialDf, bootstrapDf, part.keys(joinConf, tableUtils.partitionColumn))
              // as part of the left outer join process, we update and maintain matched_hashes for each record
              // that summarizes whether there is a join-match for each bootstrap source.
              // later on we use this information to decide whether we still need to re-run the backfill logic
                .withColumn(Constants.MatchedHashes,
                            set_add(col(Constants.MatchedHashes), col(Constants.BootstrapHash)))
                .drop(Constants.BootstrapHash)
            }
          }
        }

        // include all external fields if not already bootstrapped
        val enrichedDf = padExternalFields(joinedDf, bootstrapInfo)

        // set autoExpand = true since log table could be a bootstrap part
        enrichedDf.save(bootstrapTable, tableProps, autoExpand = true)
      })

<<<<<<< HEAD
    // First run command to archive tables that have changed semantically since the last run
    val jobRunTimestamp = Instant.now()
    tablesToRecompute().foreach(_.foreach(tableName => {
      val archiveTry = Try(tableUtils.archiveTableIfExists(tableName, jobRunTimestamp))
      if (archiveTry.isFailure) {
        println(
          s"""Fail to archive table ${tableName}
             |${archiveTry.failed.get.getMessage}
             |Proceed to dropping the table instead.
             |""".stripMargin)
        tableUtils.dropTableIfExists(tableName)
      }
    }))

    joinConf.setups.foreach(tableUtils.sql)
    val leftStart = Option(joinConf.left.query.startPartition)
      .getOrElse(tableUtils.firstAvailablePartition(joinConf.left.table).get)
    val leftEnd = Option(joinConf.left.query.endPartition).getOrElse(endPartition)
    val rangeToFill = PartitionRange(leftStart, leftEnd)
    println(s"Join range to fill $rangeToFill")
    def finalResult = tableUtils.sql(rangeToFill.genScanQuery(null, outputTable))
    val earliestHoleOpt = tableUtils.dropPartitionsAfterHole(joinConf.left.table, outputTable, rangeToFill, joinConf=Some(joinConf))
    if (earliestHoleOpt.forall(_ > rangeToFill.end)) {
      println(s"\nThere is no data to compute based on end partition of $leftEnd.\n\n Exiting..")
      return finalResult
    }
    val leftUnfilledRange = PartitionRange(earliestHoleOpt.getOrElse(rangeToFill.start), leftEnd)
    if (leftUnfilledRange.start != null && leftUnfilledRange.end != null) {
      metrics.gauge(Metrics.Name.PartitionCount, leftUnfilledRange.partitions.length)
    }
    joinConf.joinParts.asScala.foreach { joinPart =>
      val partTable = joinConf.partOutputTable(joinPart)
      println(s"Dropping left unfilled range $leftUnfilledRange from join part table $partTable")
      tableUtils.dropPartitionsAfterHole(joinConf.left.table, partTable, rangeToFill, joinConf=Some(joinConf))
    }

    stepDays.foreach(metrics.gauge("step_days", _))
    val stepRanges = stepDays.map(leftUnfilledRange.steps).getOrElse(Seq(leftUnfilledRange))
    println(s"Join ranges to compute: ${stepRanges.map { _.toString }.pretty}")
    stepRanges.zipWithIndex.foreach {
      case (range, index) =>
        val startMillis = System.currentTimeMillis()
        val progress = s"| [${index + 1}/${stepRanges.size}]"
        println(s"Computing join for range: $range  $progress")
        JoinUtils.leftDf(joinConf, range, tableUtils).map { leftDfInRange =>
          computeRange(leftDfInRange, range).saveWithTableUtils(tableUtils, outputTable, tableProps)
          val elapsedMins = (System.currentTimeMillis() - startMillis) / (60 * 1000)
          metrics.gauge(Metrics.Name.LatencyMinutes, elapsedMins)
          metrics.gauge(Metrics.Name.PartitionCount, range.partitions.length)
          println(s"Wrote to table $outputTable, into partitions: $range $progress in $elapsedMins mins")
        }
=======
    val elapsedMins = (System.currentTimeMillis() - startMillis) / (60 * 1000)
    println(s"Finished computing bootstrap table ${joinConf.metaData.bootstrapTable} in ${elapsedMins} minutes")

    tableUtils.sql(range.genScanQuery(query = null, table = bootstrapTable))
  }

  /*
   * We leverage metadata information created from the bootstrap step to tell which record was already joined to a
   * bootstrap source, and therefore had certain columns pre-populated. for these records and these columns, we do not
   * need to run backfill again. this is possible because the hashes in the metadata columns can be mapped back to
   * full schema information.
   */
  private def findUnfilledRecords(bootstrapDf: DataFrame, coveringSet: Seq[CoveringSet]): DataFrame = {

    if (!bootstrapDf.columns.contains(Constants.MatchedHashes)) {
      // this happens whether bootstrapParts is NULL for the JOIN and thus no metadata columns were created
      return bootstrapDf
    }

    // Unfilled records are those that do NOT have a covering set, and thus require backfill
    bootstrapDf.filter { row =>
      val matchedHashes = if (row.isNullAt(row.fieldIndex(Constants.MatchedHashes))) {
        Seq()
      } else {
        row.getAs[mutable.WrappedArray[String]](Constants.MatchedHashes).toSeq
      }
      val isCovering = coveringSet.map(_.hashes).contains(matchedHashes)
      !isCovering
>>>>>>> c2580e95
    }
  }
}<|MERGE_RESOLUTION|>--- conflicted
+++ resolved
@@ -8,43 +8,6 @@
 import ai.chronon.spark.JoinUtils._
 import org.apache.spark.sql
 import org.apache.spark.sql.DataFrame
-<<<<<<< HEAD
-import org.apache.spark.util.sketch.BloomFilter
-
-import java.time.Instant
-import scala.collection.JavaConverters._
-import scala.collection.convert.ImplicitConversions._
-import scala.collection.parallel.ParMap
-import scala.util.Try
-
-class Join(joinConf: api.Join, endPartition: String, tableUtils: BaseTableUtils, useTwoStack:Boolean = false, sparkUtils: Option[SparkUtils] = None) {
-  assert(Option(joinConf.metaData.outputNamespace).nonEmpty, s"output namespace could not be empty or null")
-  val metrics = Metrics.Context(Metrics.Environment.JoinOffline, joinConf)
-  private val outputTable = joinConf.metaData.outputTable
-  private val joinsAtATime = 8
-
-  // Get table properties from config
-  private val confTableProps = Option(joinConf.metaData.tableProperties)
-    .map(_.asScala.toMap)
-    .getOrElse(Map.empty[String, String])
-
-  private val gson = new Gson()
-  // Combine tableProperties set on conf with encoded Join
-  private val tableProps = confTableProps ++ Map(Constants.SemanticHashKey -> gson.toJson(joinConf.semanticHash.asJava))
-
-  private def joinWithLeft(leftDf: DataFrame, rightDf: DataFrame, joinPart: JoinPart): DataFrame = {
-    val partLeftKeys = joinPart.rightToLeft.values.toArray
-
-    // besides the ones specified in the group-by
-    val additionalKeys: Seq[String] = {
-      if (joinConf.left.dataModel == Entities) {
-        Seq(Constants.PartitionColumn)
-      } else if (joinPart.groupBy.inferredAccuracy == Accuracy.TEMPORAL) {
-        Seq(Constants.TimeColumn, Constants.PartitionColumn)
-      } else { // left-events + snapshot => join-key = ds_of_left_ts
-        Seq(Constants.TimePartitionColumn)
-      }
-=======
 import org.apache.spark.sql.functions._
 
 import scala.collection.Seq
@@ -73,7 +36,6 @@
         } else {
           df.withColumn(field.name, lit(null).cast(field.dataType))
         }
->>>>>>> c2580e95
     }
   }
 
@@ -168,27 +130,6 @@
     }
 
     println(
-<<<<<<< HEAD
-      s"""Join keys for $partName: ${keys.mkString(", ")}
-         |Left Schema:
-         |${leftDf.schema.pretty}
-         |
-         |Right Schema:
-         |${prefixedRight.schema.pretty}
-         |
-         |""".stripMargin)
-
-    import org.apache.spark.sql.functions.{col, to_date, date_add, date_format}
-    val joinableRight = if (additionalKeys.contains(Constants.TimePartitionColumn)) {
-      // increment one day to align with left side ts_ds
-      // because one day was decremented from the partition range for snapshot accuracy
-      prefixedRight
-        .withColumn(Constants.TimePartitionColumn,
-                    date_format(date_add(to_date(col(Constants.PartitionColumn), Constants.Partition.format), 1), Constants.Partition.format))
-        .drop(Constants.PartitionColumn)
-    } else {
-      prefixedRight
-=======
       s"\n======= CoveringSet for JoinPart ${joinConf.metaData.name} for PartitionRange(${leftRange.start}, ${leftRange.end}) =======\n")
     coveringSetsPerJoinPart.foreach {
       case (joinPartMetadata, coveringSets) =>
@@ -198,7 +139,6 @@
             s"CoveringSet(hash=${coveringSet.hashes.prettyInline}, rowCount=${coveringSet.rowCount}, isCovering=${coveringSet.isCovering})")
         }
         println()
->>>>>>> c2580e95
     }
 
     coveringSetsPerJoinPart
@@ -251,19 +191,6 @@
     finalDf
   }
 
-<<<<<<< HEAD
-    lazy val shiftedPartitionRange = unfilledTimeRange.toPartitionRange.shift(-1)
-    (joinConf.left.dataModel, joinPart.groupBy.dataModel, joinPart.groupBy.inferredAccuracy) match {
-      case (Entities, Events, _)   => partitionRangeGroupBy.snapshotEvents(unfilledRange)
-      case (Entities, Entities, _) => partitionRangeGroupBy.snapshotEntities
-      case (Events, Events, Accuracy.SNAPSHOT) =>
-        genGroupBy(shiftedPartitionRange).snapshotEvents(shiftedPartitionRange)
-      case (Events, Events, Accuracy.TEMPORAL) =>
-        val groupBy = genGroupBy(unfilledTimeRange.toPartitionRange)
-        if (useTwoStack) groupBy.temporalEventsTwoStack(renamedLeftDf, Some(unfilledTimeRange), sparkUtils = sparkUtils)
-        else groupBy.temporalEvents(renamedLeftDf, Some(unfilledTimeRange))
-      case (Events, Entities, Accuracy.SNAPSHOT) => genGroupBy(shiftedPartitionRange).snapshotEntities
-=======
   def applyDerivation(baseDf: DataFrame, bootstrapInfo: BootstrapInfo, leftColumns: Seq[String]): DataFrame = {
     if (!joinConf.isSetDerivations || joinConf.derivations.isEmpty) {
       return baseDf
@@ -319,7 +246,6 @@
                 Some(expr(expression).as(name))
               }
           }
->>>>>>> c2580e95
 
     baseDf.select(finalOutputColumns: _*)
   }
@@ -336,65 +262,17 @@
     } else {
       Seq()
     }
-<<<<<<< HEAD
-    val leftDfCount = leftTaggedDf.count()
-    val leftBlooms = joinConf.leftKeyCols.par.map { key =>
-      key -> leftDf.generateBloomFilter(key, leftDfCount, joinConf.left.table, leftRange)
-    }.toMap
-
-    // compute joinParts in parallel
-    val rightDfs = joinConf.joinParts.asScala.par.map { joinPart =>
-      val partMetrics = Metrics.Context(metrics, joinPart)
-      if (joinPart.groupBy.aggregations == null) {
-        // no need to generate join part cache if there are no aggregations
-        computeJoinPart(leftTaggedDf, joinPart, leftRange, leftBlooms)
-      } else {
-        // compute only the missing piece
-        val joinPartTableName = joinConf.partOutputTable(joinPart)
-        val rightUnfilledRange = tableUtils.unfilledRange(joinPartTableName, leftRange, joinConf, Some(joinConf.left.table))
-        println(s"Right unfilled range for $joinPartTableName is $rightUnfilledRange with leftRange of $leftRange")
-
-        if (rightUnfilledRange.isDefined) {
-          try {
-            val start = System.currentTimeMillis()
-            println(s"Writing to join part table: $joinPartTableName")
-            val rightDf = computeJoinPart(leftTaggedDf, joinPart, rightUnfilledRange.get, leftBlooms)
-            // cache the join-part output into table partitions
-            rightDf.saveWithTableUtils(tableUtils, joinPartTableName, tableProps)
-            val elapsedMins = (System.currentTimeMillis() - start) / 60000
-            partMetrics.gauge(Metrics.Name.LatencyMinutes, elapsedMins)
-            partMetrics.gauge(Metrics.Name.PartitionCount, rightUnfilledRange.get.partitions.length)
-            println(s"Wrote to join part table: $joinPartTableName in $elapsedMins minutes")
-          } catch {
-            case e: Exception =>
-              println(
-                s"Error while processing groupBy: ${joinConf.metaData.name}/${joinPart.groupBy.getMetaData.getName}")
-              throw e
-          }
-=======
     contextualNames.foldLeft(finalDf) {
       case (df, name) => {
         if (leftColumns.contains(name) || projections.contains(name)) {
           df
         } else {
           df.drop(name)
->>>>>>> c2580e95
-        }
-      }
-    }
-  }
-
-<<<<<<< HEAD
-    val joined = rightDfs.zip(joinConf.joinParts.asScala).zipWithIndex.foldLeft(leftTaggedDf) {
-      case (partialDf, ((rightDf, joinPart), i)) => {
-        val next = joinWithLeft(partialDf, rightDf, joinPart)
-        if (((i + 1) % joinsAtATime) == 0) {
-          tableUtils.addJoinBreak(next)
-        } else {
-          next
-        }
-      }
-=======
+        }
+      }
+    }
+  }
+
   /*
    * The purpose of Bootstrap is to leverage input tables which contain pre-computed values, such that we can
    * skip the computation for these record during the join-part computation step.
@@ -413,7 +291,6 @@
 
     if (!joinConf.isSetBootstrapParts && !isConsistencyJoin) {
       return padExternalFields(leftDf, bootstrapInfo)
->>>>>>> c2580e95
     }
 
     def validateReservedColumns(df: DataFrame, table: String, columns: Seq[String]): Unit = {
@@ -499,59 +376,6 @@
         enrichedDf.save(bootstrapTable, tableProps, autoExpand = true)
       })
 
-<<<<<<< HEAD
-    // First run command to archive tables that have changed semantically since the last run
-    val jobRunTimestamp = Instant.now()
-    tablesToRecompute().foreach(_.foreach(tableName => {
-      val archiveTry = Try(tableUtils.archiveTableIfExists(tableName, jobRunTimestamp))
-      if (archiveTry.isFailure) {
-        println(
-          s"""Fail to archive table ${tableName}
-             |${archiveTry.failed.get.getMessage}
-             |Proceed to dropping the table instead.
-             |""".stripMargin)
-        tableUtils.dropTableIfExists(tableName)
-      }
-    }))
-
-    joinConf.setups.foreach(tableUtils.sql)
-    val leftStart = Option(joinConf.left.query.startPartition)
-      .getOrElse(tableUtils.firstAvailablePartition(joinConf.left.table).get)
-    val leftEnd = Option(joinConf.left.query.endPartition).getOrElse(endPartition)
-    val rangeToFill = PartitionRange(leftStart, leftEnd)
-    println(s"Join range to fill $rangeToFill")
-    def finalResult = tableUtils.sql(rangeToFill.genScanQuery(null, outputTable))
-    val earliestHoleOpt = tableUtils.dropPartitionsAfterHole(joinConf.left.table, outputTable, rangeToFill, joinConf=Some(joinConf))
-    if (earliestHoleOpt.forall(_ > rangeToFill.end)) {
-      println(s"\nThere is no data to compute based on end partition of $leftEnd.\n\n Exiting..")
-      return finalResult
-    }
-    val leftUnfilledRange = PartitionRange(earliestHoleOpt.getOrElse(rangeToFill.start), leftEnd)
-    if (leftUnfilledRange.start != null && leftUnfilledRange.end != null) {
-      metrics.gauge(Metrics.Name.PartitionCount, leftUnfilledRange.partitions.length)
-    }
-    joinConf.joinParts.asScala.foreach { joinPart =>
-      val partTable = joinConf.partOutputTable(joinPart)
-      println(s"Dropping left unfilled range $leftUnfilledRange from join part table $partTable")
-      tableUtils.dropPartitionsAfterHole(joinConf.left.table, partTable, rangeToFill, joinConf=Some(joinConf))
-    }
-
-    stepDays.foreach(metrics.gauge("step_days", _))
-    val stepRanges = stepDays.map(leftUnfilledRange.steps).getOrElse(Seq(leftUnfilledRange))
-    println(s"Join ranges to compute: ${stepRanges.map { _.toString }.pretty}")
-    stepRanges.zipWithIndex.foreach {
-      case (range, index) =>
-        val startMillis = System.currentTimeMillis()
-        val progress = s"| [${index + 1}/${stepRanges.size}]"
-        println(s"Computing join for range: $range  $progress")
-        JoinUtils.leftDf(joinConf, range, tableUtils).map { leftDfInRange =>
-          computeRange(leftDfInRange, range).saveWithTableUtils(tableUtils, outputTable, tableProps)
-          val elapsedMins = (System.currentTimeMillis() - startMillis) / (60 * 1000)
-          metrics.gauge(Metrics.Name.LatencyMinutes, elapsedMins)
-          metrics.gauge(Metrics.Name.PartitionCount, range.partitions.length)
-          println(s"Wrote to table $outputTable, into partitions: $range $progress in $elapsedMins mins")
-        }
-=======
     val elapsedMins = (System.currentTimeMillis() - startMillis) / (60 * 1000)
     println(s"Finished computing bootstrap table ${joinConf.metaData.bootstrapTable} in ${elapsedMins} minutes")
 
@@ -580,7 +404,6 @@
       }
       val isCovering = coveringSet.map(_.hashes).contains(matchedHashes)
       !isCovering
->>>>>>> c2580e95
     }
   }
 }