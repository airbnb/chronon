package ai.chronon.spark

import ai.chronon.api
import ai.chronon.api.DataModel.{Entities, Events}
import ai.chronon.api.Extensions._
import ai.chronon.api.{Constants, JoinPart, TimeUnit, Window}
import ai.chronon.spark.Extensions._
import ai.chronon.online.Metrics
import org.apache.spark.sql.DataFrame
import org.apache.spark.sql.functions.lit
import org.apache.spark.util.sketch.BloomFilter

import scala.collection.JavaConverters._
import scala.collection.Seq
import scala.collection.parallel.ParMap
import scala.util.ScalaJavaConversions.IterableOps

<<<<<<< HEAD
class LabelJoin(joinConf: api.Join,
                tableUtils: BaseTableUtils,
                labelDS: String) {
=======
class LabelJoin(joinConf: api.Join, tableUtils: TableUtils, labelDS: String) {
>>>>>>> c2580e95

  assert(Option(joinConf.metaData.outputNamespace).nonEmpty, s"output namespace could not be empty or null")
  assert(
    joinConf.labelPart.leftStartOffset >= joinConf.labelPart.getLeftEndOffset,
    s"Start time offset ${joinConf.labelPart.leftStartOffset} must be earlier than end offset " +
      s"${joinConf.labelPart.leftEndOffset}"
  )

  val metrics = Metrics.Context(Metrics.Environment.LabelJoin, joinConf)
  private val outputLabelTable = joinConf.metaData.outputLabelTable
  private val labelJoinConf = joinConf.labelPart
  private val confTableProps = Option(joinConf.metaData.tableProperties)
    .map(_.asScala.toMap)
    .getOrElse(Map.empty[String, String])

  // offsets are inclusive, e.g label_ds = 04-03, left_start_offset = left_end_offset = 3, left_ds will be 04-01
  val leftStart = tableUtils.partitionSpec.minus(labelDS, new Window(labelJoinConf.leftStartOffset - 1, TimeUnit.DAYS))
  val leftEnd = tableUtils.partitionSpec.minus(labelDS, new Window(labelJoinConf.leftEndOffset - 1, TimeUnit.DAYS))

  def computeLabelJoin(stepDays: Option[Int] = None, skipFinalJoin: Boolean = false): DataFrame = {
    // validations
    assert(Option(joinConf.left.dataModel).equals(Option(Events)),
           s"join.left.dataMode needs to be Events for label join ${joinConf.metaData.name}")

    assert(Option(joinConf.metaData.team).nonEmpty,
           s"join.metaData.team needs to be set for join ${joinConf.metaData.name}")

    labelJoinConf.labels.asScala.foreach { jp =>
      if (Option(jp.groupBy.aggregations).isDefined) {
        assert(Option(jp.groupBy.dataModel).equals(Option(Events)),
               s"groupBy.dataModel must be Events for label join with aggregations ${jp.groupBy.metaData.name}")

        assert(Option(jp.groupBy.aggregations).get.size() == 1,
               s"Multiple aggregations not yet supported for label join ${jp.groupBy.metaData.name}")

        assert(
          Option(jp.groupBy.aggregations.get(0).windows).get.size() == 1,
          s"Multiple aggregation windows not yet supported for label join ${jp.groupBy.metaData.name}"
        )

        val aggWindow = jp.groupBy.aggregations.get(0).windows.get(0)
        assert(aggWindow.timeUnit == TimeUnit.DAYS,
               s"${aggWindow.timeUnit} window time unit not supported for label aggregations.")
      } else {
        assert(
          Option(jp.groupBy.dataModel).equals(Option(Entities)),
          s"To perform a none-aggregation label join, the groupBy.dataModel must be entities: ${jp.groupBy.metaData.name}"
        )
      }

      assert(Option(jp.groupBy.metaData.team).nonEmpty,
             s"groupBy.metaData.team needs to be set for label join ${jp.groupBy.metaData.name}")
    }

    labelJoinConf.setups.foreach(tableUtils.sql)
    val labelTable = compute(PartitionRange(leftStart, leftEnd)(tableUtils), stepDays, Option(labelDS))

    if (skipFinalJoin) {
      labelTable
    } else {
      // creating final join view with feature join output table
      println(s"Joining label table : ${outputLabelTable} with joined output table : ${joinConf.metaData.outputTable}")
      JoinUtils.createOrReplaceView(
        joinConf.metaData.outputFinalView,
        leftTable = joinConf.metaData.outputTable,
        rightTable = outputLabelTable,
        joinKeys = labelJoinConf.rowIdentifier(joinConf.rowIds, tableUtils.partitionColumn),
        tableUtils = tableUtils,
        viewProperties = Map(Constants.LabelViewPropertyKeyLabelTable -> outputLabelTable,
                             Constants.LabelViewPropertyFeatureTable -> joinConf.metaData.outputTable)
      )
      println(s"Final labeled view created: ${joinConf.metaData.outputFinalView}")
      JoinUtils.createLatestLabelView(joinConf.metaData.outputLatestLabelView,
                                      baseView = joinConf.metaData.outputFinalView,
                                      tableUtils)
      println(s"Final view with latest label created: ${joinConf.metaData.outputLatestLabelView}")
      labelTable
    }
  }

  def compute(leftRange: PartitionRange, stepDays: Option[Int] = None, labelDS: Option[String] = None): DataFrame = {
    val today = tableUtils.partitionSpec.at(System.currentTimeMillis())
    val sanitizedLabelDs = labelDS.getOrElse(today)
    println(s"Label join range to fill $leftRange")
    def finalResult = tableUtils.sql(leftRange.genScanQuery(null, outputLabelTable))

    val leftFeatureRange = leftRange
    stepDays.foreach(metrics.gauge("step_days", _))
    val stepRanges = stepDays.map(leftFeatureRange.steps).getOrElse(Seq(leftFeatureRange))
    println(s"Label Join left ranges to compute: ${stepRanges.map { _.toString }.pretty}")
    stepRanges.zipWithIndex.foreach {
      case (range, index) =>
        val startMillis = System.currentTimeMillis()
        val progress = s"| [${index + 1}/${stepRanges.size}]"
        println(s"Computing label join for range: $range  Label DS: ${labelDS.getOrElse(today)} $progress")
        JoinUtils.leftDf(joinConf, range, tableUtils).map { leftDfInRange =>
          computeRange(leftDfInRange, range, sanitizedLabelDs)
            .save(outputLabelTable,
                  confTableProps,
                  Seq(Constants.LabelPartitionColumn, tableUtils.partitionColumn),
                  true)
          val elapsedMins = (System.currentTimeMillis() - startMillis) / (60 * 1000)
          metrics.gauge(Metrics.Name.LatencyMinutes, elapsedMins)
          metrics.gauge(Metrics.Name.PartitionCount, range.partitions.length)
          println(s"Wrote to table $outputLabelTable, into partitions: $range $progress in $elapsedMins mins")
        }
    }
    println(s"Wrote to table $outputLabelTable, into partitions: $leftFeatureRange")
    finalResult
  }

  def computeRange(leftDf: DataFrame, leftRange: PartitionRange, sanitizedLabelDs: String): DataFrame = {
    val leftDfCount = leftDf.count()
    val leftBlooms = labelJoinConf.leftKeyCols.toSeq.parallel.map { key =>
      key -> leftDf.generateBloomFilter(key, leftDfCount, joinConf.left.table, leftRange)
    }.toMap

    // compute joinParts in parallel
    val rightDfs = labelJoinConf.labels.asScala.parallel.map { labelJoinPart =>
      val labelJoinPartMetrics = Metrics.Context(metrics, labelJoinPart)
      if (labelJoinPart.groupBy.aggregations == null) {
        // no need to generate join part cache if there are no aggregations
        computeLabelPart(labelJoinPart, leftRange, leftBlooms)
      } else {
        val labelOutputRange = PartitionRange(sanitizedLabelDs, sanitizedLabelDs)(tableUtils)
        val partTable = joinConf.partOutputTable(labelJoinPart)
        try {
          val leftRanges = tableUtils
            .unfilledRanges(partTable, labelOutputRange, skipFirstHole = false)
            .getOrElse(Seq())
          val partitionCount = leftRanges.map(_.partitions.length).sum
          if (partitionCount > 0) {
            val start = System.currentTimeMillis()
            leftRanges
              .foreach(leftRange => {
                val labeledDf = computeLabelPart(labelJoinPart, leftRange, leftBlooms)
                // Cache label part data into intermediate table
                println(s"Writing to join part table: $partTable for partition range $leftRange")
                labeledDf.save(tableName = partTable,
                               tableProperties = confTableProps,
                               partitionColumns = Seq(Constants.LabelPartitionColumn))
              })
            val elapsedMins = (System.currentTimeMillis() - start) / 60000
            labelJoinPartMetrics.gauge(Metrics.Name.LatencyMinutes, elapsedMins)
            labelJoinPartMetrics.gauge(Metrics.Name.PartitionCount, partitionCount)
            println(s"Wrote ${partitionCount} partitions to label part table: $partTable in $elapsedMins minutes")
          }
        } catch {
          case e: Exception =>
            println(
              s"Error while processing groupBy: " +
                s"${joinConf.metaData.name}/${labelJoinPart.groupBy.getMetaData.getName}")
            throw e
        }
        tableUtils.sql(
          labelOutputRange.genScanQuery(query = null, partTable, partitionColumn = Constants.LabelPartitionColumn))
      }
    }

    val rowIdentifier = labelJoinConf.rowIdentifier(joinConf.rowIds, tableUtils.partitionColumn)
    println("Label Join filtering left df with only row identifier:", rowIdentifier.mkString(", "))
    val leftFiltered = JoinUtils.filterColumns(leftDf, rowIdentifier)

    val joined = rightDfs.zip(labelJoinConf.labels.asScala).foldLeft(leftFiltered) {
      case (partialDf, (rightDf, joinPart)) => joinWithLeft(partialDf, rightDf, joinPart)
    }

    // assign label ds value and drop duplicates
    val updatedJoin = joined
      .withColumn(Constants.LabelPartitionColumn, lit(sanitizedLabelDs))
      .dropDuplicates(rowIdentifier)
    updatedJoin.explain()
    updatedJoin.drop(Constants.TimePartitionColumn)
  }

  private def computeLabelPart(joinPart: JoinPart,
                               leftRange: PartitionRange,
                               leftBlooms: ParMap[String, BloomFilter]): DataFrame = {
    val rightSkewFilter = joinConf.partSkewFilter(joinPart)
    val rightBloomMap = joinPart.rightToLeft.mapValues(leftBlooms(_)).toMap
    val bloomSizes = rightBloomMap.map { case (col, bloom) => s"$col -> ${bloom.bitSize()}" }.pretty
    println(s"""
               |Label JoinPart Info:
               |  part name : ${joinPart.groupBy.metaData.name},
               |  left type : ${joinConf.left.dataModel},
               |  right type: ${joinPart.groupBy.dataModel},
               |  accuracy  : ${joinPart.groupBy.inferredAccuracy},
               |  part unfilled range: $leftRange,
               |  bloom sizes: $bloomSizes
               |  groupBy: ${joinPart.groupBy.toString}
               |""".stripMargin)

    val groupBy = GroupBy.from(joinPart.groupBy,
                               PartitionRange(labelDS, labelDS)(tableUtils),
                               tableUtils,
                               Option(rightBloomMap),
                               rightSkewFilter)

    val df = (joinConf.left.dataModel, joinPart.groupBy.dataModel, joinPart.groupBy.inferredAccuracy) match {
      case (Events, Entities, _) =>
        groupBy.snapshotEntities
      case (Events, Events, _) =>
        groupBy.snapshotEvents(leftRange)
      case (_, _, _) =>
        throw new IllegalArgumentException(
          s"Data model type ${joinConf.left.dataModel}:${joinPart.groupBy.dataModel} " +
            s"not supported for label join. Valid type [Events : Entities] or [Events : Events]")
    }
    df.withColumnRenamed(tableUtils.partitionColumn, Constants.LabelPartitionColumn)
  }

  def joinWithLeft(leftDf: DataFrame, rightDf: DataFrame, joinPart: JoinPart): DataFrame = {
    val partLeftKeys = joinPart.rightToLeft.values.toArray
    // drop dup label_ds column if exists in leftDf.
    val updatedLeftDf = if (leftDf.columns.contains(Constants.LabelPartitionColumn)) {
      leftDf.drop(Constants.LabelPartitionColumn)
    } else {
      leftDf
    }

    // apply key-renaming to key columns
    val keyRenamedRight = joinPart.rightToLeft.foldLeft(rightDf) {
      case (rightDf, (rightKey, leftKey)) => rightDf.withColumnRenamed(rightKey, leftKey)
    }

    val nonValueColumns = joinPart.rightToLeft.keys.toArray ++ Array(Constants.TimeColumn,
                                                                     tableUtils.partitionColumn,
                                                                     Constants.TimePartitionColumn,
                                                                     Constants.LabelPartitionColumn)
    val valueColumns = rightDf.schema.names.filterNot(nonValueColumns.contains)
    val prefixedRight = keyRenamedRight.prefixColumnNames(joinPart.fullPrefix, valueColumns)

    val partName = joinPart.groupBy.metaData.name

    println(s"""Join keys for $partName: ${partLeftKeys.mkString(", ")}
               |Left Schema:
               |${updatedLeftDf.schema.pretty}
               |
               |Right Schema:
               |${prefixedRight.schema.pretty}
               |
               |""".stripMargin)

    updatedLeftDf.validateJoinKeys(prefixedRight, partLeftKeys)
    updatedLeftDf.join(prefixedRight, partLeftKeys, "left_outer")
  }
}<|MERGE_RESOLUTION|>--- conflicted
+++ resolved
@@ -15,13 +15,7 @@
 import scala.collection.parallel.ParMap
 import scala.util.ScalaJavaConversions.IterableOps
 
-<<<<<<< HEAD
-class LabelJoin(joinConf: api.Join,
-                tableUtils: BaseTableUtils,
-                labelDS: String) {
-=======
-class LabelJoin(joinConf: api.Join, tableUtils: TableUtils, labelDS: String) {
->>>>>>> c2580e95
+class LabelJoin(joinConf: api.Join, tableUtils: BaseTableUtils, labelDS: String) {
 
   assert(Option(joinConf.metaData.outputNamespace).nonEmpty, s"output namespace could not be empty or null")
   assert(
