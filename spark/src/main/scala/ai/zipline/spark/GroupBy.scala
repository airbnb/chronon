--- conflicted
+++ resolved
@@ -270,12 +270,7 @@
       println("empty bloom filter map")
       skewFilteredDf
     }
-
-<<<<<<< HEAD
-    new GroupBy(groupByConf.getAggregations.asScala, keyColumns, processedInputDf)
-=======
-    new GroupBy(Option(groupByConf.getAggregations).map(_.asScala).orNull, keyColumns, bloomFilteredDf)
->>>>>>> 31d43f5e
+    new GroupBy(Option(groupByConf.getAggregations).map(_.asScala).orNull, keyColumns, processedInputDf)
   }
 
   def renderDataSourceQuery(source: Source,
