package ai.zipline.spark

import ai.zipline.api.DataModel.{Entities, Events}
import ai.zipline.api.Extensions._
import ai.zipline.api.{Accuracy, Constants, JoinPart, ThriftJsonDecoder, Join => JoinConf}
import ai.zipline.spark.Extensions._
import org.apache.spark.sql.DataFrame

import scala.collection.JavaConverters._

class Join(joinConf: JoinConf, endPartition: String, tableUtils: TableUtils) {
  assert(Option(joinConf.metaData.outputNamespace).nonEmpty,
         s"output namespace could not be empty or null")
  private val outputTable = s"${joinConf.metaData.outputNamespace}.${joinConf.metaData.cleanName}"

  private def joinWithLeft(leftDf: DataFrame, rightDf: DataFrame, joinPart: JoinPart): DataFrame = {
    val partLeftKeys = joinPart.rightToLeft.values.toArray

    // besides the ones specified in the group-by
    val additionalKeys: Seq[String] = {
      if (joinConf.left.dataModel == Entities) {
        Seq(Constants.PartitionColumn)
      } else if (inferredAccuracy(joinPart) == Accuracy.TEMPORAL) {
        Seq(Constants.TimeColumn, Constants.PartitionColumn)
      } else { // left-events + snapshot => join-key = ds_of_left_ts
        Seq(Constants.TimePartitionColumn)
      }
    }

    // apply key-renaming to key columns
    val keyRenamedRight = joinPart.rightToLeft.foldLeft(rightDf) {
      case (rightDf, (rightKey, leftKey)) => rightDf.withColumnRenamed(rightKey, leftKey)
    }

    val nonValueColumns = joinPart.rightToLeft.keys.toArray ++ Array(Constants.TimeColumn,
                                                                     Constants.PartitionColumn,
                                                                     Constants.TimePartitionColumn)
    val valueColumns = rightDf.schema.names.filterNot(nonValueColumns.contains)
    // append prefixes to non key columns
    val prefixedRight = Option(joinPart.prefix)
      .map { keyRenamedRight.prefixColumnNames(_, valueColumns) }
      .getOrElse(keyRenamedRight)

    // compute join keys, besides the groupBy keys -  like ds, ts etc.,
    val keys = partLeftKeys ++ additionalKeys

    val partName = joinPart.groupBy.metaData.name
    println(s"Join keys for $partName: " + keys.mkString(", "))
    println("Left Schema:")
    println(leftDf.schema.pretty)
    println(s"Right Schema for $partName: - this is the output of GroupBy")
    println(prefixedRight.schema.pretty)

    val joinableRight = if (additionalKeys.contains(Constants.TimePartitionColumn)) {
      prefixedRight.withColumnRenamed(Constants.PartitionColumn, Constants.TimePartitionColumn)
    } else {
      prefixedRight
    }

    leftDf.validateJoinKeys(joinableRight, keys)
    leftDf.join(joinableRight, keys, "left")

  }

  private def computeJoinPart(leftDf: DataFrame, joinPart: JoinPart, unfilledRange: PartitionRange): DataFrame = {
    val rightSkewFilter = joinConf.partSkewFilter(joinPart)
    val leftPrunedCount = leftDf.count()
    println(s"Pruned count $leftPrunedCount")
    // technically 1 billion is 512MB - but java overhead is crazy and we need to cutoff - to 100M
    val bloomSize = Math.min(100000000, Math.max(leftPrunedCount / 10, 100))
    println(s"Bloom size: $bloomSize")
    val rightBloomMap = joinPart.rightToLeft
      .mapValues(
        leftDf.generateBloomFilter(_, bloomSize)
      )
    val bloomSizes = rightBloomMap.map { case (col, bloom) => s"$col -> ${bloom.bitSize()}" }.pretty

    println(s"""
         |JoinPart Info:
         |  part name : ${joinPart.groupBy.metaData.name}, 
         |  left type : ${joinConf.left.dataModel}, 
         |  right type: ${joinPart.groupBy.dataModel}, 
         |  accuracy  : ${joinPart.groupBy.accuracy},
         |  part unfilled range: $unfilledRange,
         |  bloom sizes: $bloomSizes
         |""".stripMargin)

    // all lazy vals - so evaluated only when needed by each case.
    lazy val partitionRangeGroupBy =
      GroupBy.from(joinPart.groupBy, unfilledRange, tableUtils, rightBloomMap, rightSkewFilter)

    lazy val unfilledTimeRange = {
      val timeRange = leftDf.timeRange
      println(s"right unfilled time range: $timeRange")
      timeRange
    }
    lazy val leftTimePartitionRange = unfilledTimeRange.toPartitionRange
    lazy val timeRangeGroupBy =
      GroupBy.from(joinPart.groupBy, leftTimePartitionRange, tableUtils, rightBloomMap, rightSkewFilter)

    val leftSkewFilter = joinConf.skewFilter(Some(joinPart.rightToLeft.values.toSeq))
    // this is the second time we apply skew filter - but this filters only on the keys
    // relevant for this join part.
    lazy val skewFilteredLeft = leftSkewFilter
      .map { sf =>
        val filtered = leftDf.filter(sf)
        println(s"""Skew filtering left-df for
           |GroupBy: ${joinPart.groupBy.metaData.name}
           |filterClause: $sf
           |filtered-count: ${filtered.count()}
           |""".stripMargin)
        filtered
      }
      .getOrElse(leftDf)

    lazy val renamedLeftDf = Option(joinPart.keyMapping)
      .map(_.asScala)
      .getOrElse(Map.empty)
      .foldLeft(skewFilteredLeft) {
        case (left, (leftKey, rightKey)) => left.withColumnRenamed(leftKey, rightKey)
      }

    (joinConf.left.dataModel, joinPart.groupBy.dataModel, inferredAccuracy(joinPart)) match {
      case (Entities, Events, _)               => partitionRangeGroupBy.snapshotEvents(unfilledRange)
      case (Entities, Entities, _)             => partitionRangeGroupBy.snapshotEntities
      case (Events, Events, Accuracy.SNAPSHOT) => timeRangeGroupBy.snapshotEvents(leftTimePartitionRange)
      case (Events, Events, Accuracy.TEMPORAL) =>
        timeRangeGroupBy.temporalEvents(renamedLeftDf, Some(unfilledTimeRange))

      case (Events, Entities, Accuracy.SNAPSHOT) =>
        val PartitionRange(start, end) = leftTimePartitionRange
        val rightRange = PartitionRange(Constants.Partition.before(start), Constants.Partition.before(end))
        GroupBy.from(joinPart.groupBy, rightRange, tableUtils, rightBloomMap).snapshotEntities

      case (Events, Entities, Accuracy.TEMPORAL) =>
        throw new UnsupportedOperationException("Mutations are not yet supported")
    }
  }

  private def inferredAccuracy(joinPart: JoinPart): Accuracy =
    if (joinConf.left.dataModel == Events && joinPart.groupBy.accuracy == null) {
      if (joinPart.groupBy.dataModel == Events) {
        Accuracy.TEMPORAL
      } else {
        Accuracy.SNAPSHOT
      }
    } else {
      // doesn't matter for entities
      joinPart.groupBy.accuracy
    }

  def computeRange(leftDf: DataFrame, leftRange: PartitionRange): DataFrame = {
    val leftTaggedDf = if (leftDf.schema.names.contains(Constants.TimeColumn)) {
      leftDf.withTimestampBasedPartition(Constants.TimePartitionColumn)
    } else {
      leftDf
    }

    val joined = joinConf.joinParts.asScala.foldLeft(leftTaggedDf) {
      case (partialDf, joinPart) =>
        val rightDf: DataFrame = if (joinPart.groupBy.aggregations != null) {
          // compute only the missing piece
          val joinPartTableName = s"${outputTable}_${joinPart.groupBy.metaData.cleanName}"
          val rightUnfilledRange = tableUtils.unfilledRange(joinPartTableName, leftRange)

          if (rightUnfilledRange.valid) {
            val rightDf = computeJoinPart(partialDf, joinPart, rightUnfilledRange)
            // cache the join-part output into table partitions
            rightDf.save(joinPartTableName, tableProps)
          }

          tableUtils.sql(leftRange.genScanQuery(query = null, joinPartTableName))
        } else {
          // no need to generate join part cache if there are no aggregations
          computeJoinPart(partialDf, joinPart, leftRange)
        }
        joinWithLeft(partialDf, rightDf, joinPart)
    }

    joined.explain()
    joined.drop(Constants.TimePartitionColumn)
  }

  private val tableProps = Option(joinConf.metaData.tableProperties)
    .map(_.asScala.toMap)
    .orNull

  def computeJoin(stepDays: Option[Int] = None): DataFrame = {
    val leftUnfilledRange: PartitionRange = tableUtils.unfilledRange(
      outputTable,
      PartitionRange(joinConf.left.query.startPartition, endPartition),
      Option(joinConf.left.table).toSeq)

    println(s"left unfilled range: $leftUnfilledRange")
    val leftDfFull: DataFrame = {
      val df = tableUtils.sql(leftUnfilledRange.genScanQuery(joinConf.left.query, joinConf.left.table))
      val skewFilter = joinConf.skewFilter()
      skewFilter
        .map(sf => {
          println(s"left skew filter: $sf")
          println(s"pre-skew-filter left count: ${df.count()}")
          val filtered = df.filter(sf)
          println(s"post-skew-filter left count: ${filtered.count()}")
          filtered
        })
        .getOrElse(df)
    }

    val stepRanges = stepDays.map(leftUnfilledRange.steps).getOrElse(Seq(leftUnfilledRange))
    println(s"Join ranges to compute: ${stepRanges.map { _.toString }.pretty}")
    stepRanges.zipWithIndex.foreach {
      case (range, index) =>
        val progress = s"| [${index + 1}/${stepRanges.size}]"
        println(s"Computing join for range: $range  $progress")
        computeRange(leftDfFull.prunePartition(range), range).save(outputTable, tableProps)
        println(s"Wrote to table $outputTable, into partitions: $range $progress")
    }
    println(s"Wrote to table $outputTable, into partitions: $leftUnfilledRange")
    tableUtils.sql(leftUnfilledRange.genScanQuery(null, outputTable))
  }
}

// the driver
object Join {
  import org.rogach.scallop._
  class ParsedArgs(args: Seq[String]) extends ScallopConf(args) {
<<<<<<< HEAD
    val confPath = opt[String](required = true)
    val endDate = opt[String](required = true)
    val stepDays = opt[Int](required = false)
=======
    val confPath: ScallopOption[String] = opt[String](required = true)
    val endDate: ScallopOption[String] = opt[String](required = true)
    val namespace: ScallopOption[String] = opt[String](required = true)
    val stepDays: ScallopOption[Int] = opt[Int](required = false)
>>>>>>> 0af499e5
    verify()
  }

  // TODO: make joins a subcommand of a larger driver
  //  that does group-by backfills/bulk uploads etc
  def main(args: Array[String]): Unit = {
    // args = conf path, end date, output namespace
    val parsedArgs = new ParsedArgs(args)
    println(s"Parsed Args: $parsedArgs")
    val joinConf =
      ThriftJsonDecoder.fromJsonFile[JoinConf](parsedArgs.confPath(), check = true, clazz = classOf[JoinConf])

    val join = new Join(
      joinConf,
      parsedArgs.endDate(),
      TableUtils(SparkSessionBuilder.build(s"join_${joinConf.metaData.name}", local = false))
    )

    join.computeJoin(parsedArgs.stepDays.toOption)
  }
}<|MERGE_RESOLUTION|>--- conflicted
+++ resolved
@@ -9,8 +9,7 @@
 import scala.collection.JavaConverters._
 
 class Join(joinConf: JoinConf, endPartition: String, tableUtils: TableUtils) {
-  assert(Option(joinConf.metaData.outputNamespace).nonEmpty,
-         s"output namespace could not be empty or null")
+  assert(Option(joinConf.metaData.outputNamespace).nonEmpty, s"output namespace could not be empty or null")
   private val outputTable = s"${joinConf.metaData.outputNamespace}.${joinConf.metaData.cleanName}"
 
   private def joinWithLeft(leftDf: DataFrame, rightDf: DataFrame, joinPart: JoinPart): DataFrame = {
@@ -224,16 +223,9 @@
 object Join {
   import org.rogach.scallop._
   class ParsedArgs(args: Seq[String]) extends ScallopConf(args) {
-<<<<<<< HEAD
     val confPath = opt[String](required = true)
     val endDate = opt[String](required = true)
     val stepDays = opt[Int](required = false)
-=======
-    val confPath: ScallopOption[String] = opt[String](required = true)
-    val endDate: ScallopOption[String] = opt[String](required = true)
-    val namespace: ScallopOption[String] = opt[String](required = true)
-    val stepDays: ScallopOption[Int] = opt[Int](required = false)
->>>>>>> 0af499e5
     verify()
   }
 
