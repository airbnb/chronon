--- conflicted
+++ resolved
@@ -1,12 +1,9 @@
 package ai.chronon.spark.test
 
 import ai.chronon.spark.Driver.OfflineSubcommand
-<<<<<<< HEAD
 import ai.chronon.spark.SparkSessionBuilder
 import org.apache.spark.sql.SparkSession
-=======
 import ai.chronon.spark.{LocalTableExporter, TableUtils}
->>>>>>> aaaf2630
 import org.junit.Assert.{assertEquals, assertTrue}
 import org.junit.Test
 import org.mockito.ArgumentMatchers.any
@@ -20,13 +17,12 @@
       with OfflineSubcommand {
     verify()
 
-<<<<<<< HEAD
     override def subcommandName: String = "test"
 
     override def buildSparkSession(): SparkSession = SparkSessionBuilder.build(subcommandName, local = true)
-=======
+        
     protected override def buildLocalTableExporter(tableUtils: TableUtils): LocalTableExporter = localTableExporter
->>>>>>> aaaf2630
+
   }
 
   @Test
