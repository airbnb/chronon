--- conflicted
+++ resolved
@@ -452,17 +452,12 @@
              additionalAgg = aggs)
   }
 
-<<<<<<< HEAD
-
-  private def createTestSource(windowSize: Int = 365, suffix: String = ""): (Source, String) = {
-    lazy val spark: SparkSession = SparkSessionBuilder.build("GroupByTest" + "_" + Random.alphanumeric.take(6).mkString, local = true)
-=======
+
   private def createTestSource(windowSize: Int = 365,
                                suffix: String = "",
                                partitionColOpt: Option[String] = None): (Source, String) = {
     lazy val spark: SparkSession =
       SparkSessionBuilder.build("GroupByTest" + "_" + Random.alphanumeric.take(6).mkString, local = true)
->>>>>>> 1921dae7
     implicit val tableUtils = TableUtils(spark)
     val today = tableUtils.partitionSpec.at(System.currentTimeMillis())
     val startPartition = tableUtils.partitionSpec.minus(today, new Window(windowSize, TimeUnit.DAYS))
