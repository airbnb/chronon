--- conflicted
+++ resolved
@@ -56,29 +56,27 @@
     DataGen.entities(spark, rupeeTransactions, 1000, partitions = 30).save(rupeeTable)
 
     val dollarSource = Builders.Source.entities(
-      query = Builders.Query(selects = Builders.Selects("ts", "amount_dollars"),
+      query = Builders.Query(
+        selects = Builders.Selects("ts", "amount_dollars"),
         startPartition = yearAgo,
         endPartition = dayAndMonthBefore,
         setups =
-          Seq("create temporary function temp_replace_right_a as 'org.apache.hadoop.hive.ql.udf.UDFRegExpReplace'")),
+          Seq("create temporary function temp_replace_right_a as 'org.apache.hadoop.hive.ql.udf.UDFRegExpReplace'")
+      ),
       snapshotTable = dollarTable
     )
 
     val rupeeSource =
       Builders.Source.entities(
-        query = Builders.Query(selects = Map("ts" -> "ts", "amount_dollars" -> "CAST(amount_rupees/70 as long)"),
-<<<<<<< HEAD
-                               startPartition = monthAgo,
-                               setups = Seq("create temporary function temp_replace_right_b as 'org.apache.hadoop.hive.ql.udf.UDFRegExpReplace'",
-                                 "create temporary function temp_replace_right_c as 'org.apache.hadoop.hive.ql.udf.UDFRegExpReplace'",
-                                 "create temporary function temp_replace_right_c as 'org.apache.hadoop.hive.ql.udf.UDFRegExpReplace'")),
-=======
+        query = Builders.Query(
+          selects = Map("ts" -> "ts", "amount_dollars" -> "CAST(amount_rupees/70 as long)"),
           startPartition = monthAgo,
           setups = Seq(
             "create temporary function temp_replace_right_b as 'org.apache.hadoop.hive.ql.udf.UDFRegExpReplace'",
+            "create temporary function temp_replace_right_c as 'org.apache.hadoop.hive.ql.udf.UDFRegExpReplace'",
             "create temporary function temp_replace_right_c as 'org.apache.hadoop.hive.ql.udf.UDFRegExpReplace'"
-          )),
->>>>>>> 7d6ed758
+          )
+        ),
         snapshotTable = rupeeTable
       )
 
@@ -107,9 +105,13 @@
       left = Builders.Source.events(
         query = Builders.Query(
           startPartition = start,
-          setups = Seq("create temporary function temp_replace_left as 'org.apache.hadoop.hive.ql.udf.UDFRegExpReplace'",
-            "create temporary function temp_replace_right_c as 'org.apache.hadoop.hive.ql.udf.UDFRegExpReplace'")),
-        table = queryTable),
+          setups = Seq(
+            "create temporary function temp_replace_left as 'org.apache.hadoop.hive.ql.udf.UDFRegExpReplace'",
+            "create temporary function temp_replace_right_c as 'org.apache.hadoop.hive.ql.udf.UDFRegExpReplace'"
+          )
+        ),
+        table = queryTable
+      ),
       joinParts = Seq(Builders.JoinPart(groupBy = groupBy, keyMapping = Map("user_name" -> "user"))),
       metaData = Builders.MetaData(name = "test.user_transaction_features", namespace = namespace)
     )
