--- conflicted
+++ resolved
@@ -45,26 +45,6 @@
                   shell: /bin/bash -leuxo pipefail
                   command: |
                       bazel test --config scala_2.13 --config spark_3.2 //spark:test
-
-<<<<<<< HEAD
-    # run these separately as we need a isolated JVM to not have Spark session settings interfere with other runs
-    # long term goal is to refactor the current testing spark session builder and avoid adding new single test to CI
-    "Scala 13 -- Delta Lake Format Tests":
-=======
-    "Scala 11 -- Compile":
->>>>>>> e3e75272
-      executor: docker_baseimg_executor
-      steps:
-        - checkout
-        - run:
-<<<<<<< HEAD
-            name: Run Scala 13 tests for Delta Lake format
-            environment:
-              format_test: deltalake
-            shell: /bin/bash -leuxo pipefail
-            command: |
-              bazel test --config scala_2.13 --config spark_3.1 //spark:TableUtilsFormatTest
-
 #    "Chronon Python Lint":
 #        executor: docker_baseimg_executor
 #        steps:
@@ -77,28 +57,6 @@
 #                      cd /chronon/api/py/ai/chronon
 #                      pip install importlib-metadata==4.11.4 #Install importlib-metadata < 5
 #                      flake8 --extend-ignore=W605,Q000,F631,E203
-=======
-            name: Compile Scala 11
-            shell: /bin/bash -leuxo pipefail
-            command: |
-              conda activate chronon_py
-              # Increase if we see OOM.
-              export SBT_OPTS="-XX:+CMSClassUnloadingEnabled -XX:MaxPermSize=4G -Xmx4G -Xms2G"
-              sbt "++ 2.11.12 compile"
-
-    "Chronon Python Lint":
-        executor: docker_baseimg_executor
-        steps:
-            - checkout
-            - run:
-                  name: Run Chronon Python lint
-                  shell: /bin/bash -leuxo pipefail
-                  command: |
-                      conda activate chronon_py
-                      cd /chronon/api/py/ai/chronon
-                      pip install importlib-metadata==4.11.4 #Install importlib-metadata < 5
-                      flake8 --extend-ignore=W605,Q000,F631,E203
->>>>>>> e3e75272
 
     "Chronon Python Tests":
         executor: docker_baseimg_executor
@@ -132,18 +90,9 @@
             - "Scala 13 -- Tests":
                   requires:
                       - "Pull Docker Image"
-<<<<<<< HEAD
-            - "Scala 13 -- Delta Lake Format Tests":
-                  requires:
-                    - "Pull Docker Image"
 #            - "Scalafmt Check":
 #                  requires:
 #                      - "Pull Docker Image"
-=======
-            - "Scalafmt Check":
-                  requires:
-                      - "Pull Docker Image"
->>>>>>> e3e75272
             - "Chronon Python Tests":
                   requires:
                       - "Pull Docker Image"
