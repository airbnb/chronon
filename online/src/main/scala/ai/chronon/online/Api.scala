--- conflicted
+++ resolved
@@ -202,27 +202,19 @@
                 debug = debug,
                 externalSourceRegistry = externalRegistry,
                 timeoutMillis = timeoutMillis,
-<<<<<<< HEAD
+                callerName = callerName,
                 flagStore = flagStore)
 
-  final def buildJavaFetcher(): JavaFetcher =
-=======
-                callerName = callerName)
-
   final def buildJavaFetcher(callerName: String = null): JavaFetcher =
->>>>>>> 0c5ac136
     new JavaFetcher(genKvStore,
                     Constants.ChrononMetadataKey,
                     timeoutMillis,
                     responseConsumer,
                     externalRegistry,
-<<<<<<< HEAD
+                    callerName,
                     flagStore)
-=======
-                    callerName)
 
   final def buildJavaFetcher(): JavaFetcher = buildJavaFetcher(null)
->>>>>>> 0c5ac136
 
   private def responseConsumer: Consumer[LoggableResponse] =
     new Consumer[LoggableResponse] {
