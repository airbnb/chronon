--- conflicted
+++ resolved
@@ -87,7 +87,6 @@
     extends FetcherBase(kvStore, metaDataSet, timeoutMillis, debug) {
 
   private def reportCallerNameFetcherVersion(): Unit = {
-<<<<<<< HEAD
     def reportFetcherVersion(): String = {
       val version = getClass.getPackage.getImplementationVersion
       if (version == null) {
@@ -118,14 +117,10 @@
       .build()
 
     ctx.recordEvent("caller_name_fetcher_version", event)
-=======
     val version = super.reportFetcherVersion()
     val message = s"CallerName: ${Option(callerName).getOrElse("N/A")}, FetcherVersion: ${version}"
     println(s"Chronon debug $message")
-    val ctx = Metrics.Context(Environment.Fetcher)
-    ctx.gauge("caller_name_fetcher_version", version)
-    ctx.recordSetValue("caller_name_fetcher_version", message)
->>>>>>> 8eb05f9d
+
   }
 
   reportCallerNameFetcherVersion()
