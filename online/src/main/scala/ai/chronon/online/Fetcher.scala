--- conflicted
+++ resolved
@@ -326,13 +326,8 @@
     val context =
       Metrics.Context(environment = Environment.JoinFetching,
                       join = validRequests.iterator.map(_.name.sanitize).toSeq.distinct.mkString(","))
-<<<<<<< HEAD
     context.distribution("response.external_pre_processing.latency", System.currentTimeMillis() - startTime)
-    context.distribution("response.external_invalid_joins.count", invalidCount)
-=======
-    context.histogram("response.external_pre_processing.latency", System.currentTimeMillis() - startTime)
     context.count("response.external_invalid_joins.count", invalidCount)
->>>>>>> 5ed57b5b
     val responseFutures = externalSourceRegistry.fetchRequests(validExternalRequestToJoinRequestMap.keys.toSeq, context)
 
     // step-3 walk the response, find all the joins to update and the result map
