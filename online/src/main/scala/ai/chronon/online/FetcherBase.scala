--- conflicted
+++ resolved
@@ -49,15 +49,15 @@
                   metaDataSet: String = ChrononMetadataKey,
                   timeoutMillis: Long = 10000,
                   debug: Boolean = false)
-    extends MetadataStore(kvStore, metaDataSet, timeoutMillis) {
+  extends MetadataStore(kvStore, metaDataSet, timeoutMillis) {
 
   private case class GroupByRequestMeta(
-      groupByServingInfoParsed: GroupByServingInfoParsed,
-      batchRequest: GetRequest,
-      streamingRequestOpt: Option[GetRequest],
-      endTs: Option[Long],
-      context: Metrics.Context
-  )
+                                         groupByServingInfoParsed: GroupByServingInfoParsed,
+                                         batchRequest: GetRequest,
+                                         streamingRequestOpt: Option[GetRequest],
+                                         endTs: Option[Long],
+                                         context: Metrics.Context
+                                       )
 
   // a groupBy request is split into batchRequest and optionally a streamingRequest
   // this method decodes bytes (of the appropriate avro schema) into chronon rows aggregates further if necessary
@@ -90,7 +90,6 @@
       val streamingResponses = streamingResponsesOpt.get
       val mutations: Boolean = servingInfo.groupByOps.dataModel == DataModel.Entities
       val aggregator: SawtoothOnlineAggregator = servingInfo.aggregator
-<<<<<<< HEAD
       if (aggregator.batchEndTs > queryTimeMs) {
         context.incrementException(
           new IllegalArgumentException(
@@ -98,18 +97,14 @@
               s" for groupBy ${servingInfo.groupByOps.metaData.getName}"))
         null
       } else if (batchBytes == null && (streamingResponses == null || streamingResponses.isEmpty)) {
-=======
-
-      if (batchBytes == null && (streamingResponses == null || streamingResponses.isEmpty)) {
->>>>>>> 8eb05f9d
         if (debug) logger.info("Both batch and streaming data are null")
         null
       } else {
         reportKvResponse(context.withSuffix("streaming"),
-                         streamingResponses,
-                         queryTimeMs,
-                         overallLatency,
-                         totalResponseValueBytes)
+          streamingResponses,
+          queryTimeMs,
+          overallLatency,
+          totalResponseValueBytes)
 
         val batchIr = toBatchIr(batchBytes, servingInfo)
         val output: Array[Any] = if (servingInfo.isTilingEnabled) {
@@ -176,7 +171,7 @@
       context.distribution(Name.FreshnessMinutes, (queryTsMillis - ts) / 60000)
     }
     context.distribution("attributed_latency.millis",
-                         ((responseBytes.toDouble / totalResponseBytes.toDouble) * latencyMillis).toLong)
+      ((responseBytes.toDouble / totalResponseBytes.toDouble) * latencyMillis).toLong)
   }
 
   private def updateServingInfo(batchEndTs: Long,
@@ -245,8 +240,8 @@
             case Accuracy.TEMPORAL =>
               Some(
                 GetRequest(streamingKeyBytes,
-                           groupByServingInfo.groupByOps.streamingDataset,
-                           Some(groupByServingInfo.batchEndTsMillis)))
+                  groupByServingInfo.groupByOps.streamingDataset,
+                  Some(groupByServingInfo.batchEndTsMillis)))
             // no further aggregation is required - the value in KvStore is good as is
             case Accuracy.SNAPSHOT => None
           }
@@ -293,9 +288,9 @@
               // pick the batch version with highest timestamp
               val batchResponseTryAll = responsesMap
                 .getOrElse(batchRequest,
-                           Failure(
-                             new IllegalStateException(
-                               s"Couldn't find corresponding response for $batchRequest in responseMap")))
+                  Failure(
+                    new IllegalStateException(
+                      s"Couldn't find corresponding response for $batchRequest in responseMap")))
               val streamingResponsesOpt =
                 streamingRequestOpt.map(responsesMap.getOrElse(_, Success(Seq.empty)).getOrElse(Seq.empty))
               val queryTs = request.atMillis.getOrElse(System.currentTimeMillis())
@@ -306,13 +301,13 @@
                       s"Constructing response for groupBy: ${groupByServingInfo.groupByOps.metaData.getName} " +
                         s"for keys: ${request.keys}")
                   constructGroupByResponse(batchResponseTryAll,
-                                           streamingResponsesOpt,
-                                           groupByServingInfo,
-                                           queryTs,
-                                           startTimeMs,
-                                           multiGetMillis,
-                                           context,
-                                           totalResponseValueBytes)
+                    streamingResponsesOpt,
+                    groupByServingInfo,
+                    queryTs,
+                    startTimeMs,
+                    multiGetMillis,
+                    context,
+                    totalResponseValueBytes)
                 } catch {
                   case ex: Exception =>
                     // not all exceptions are due to stale schema, so we want to control how often we hit kv store
@@ -445,8 +440,8 @@
                 case Left(PrefixedRequest(prefix, groupByRequest)) => {
                   responseMap
                     .getOrElse(groupByRequest,
-                               Failure(new IllegalStateException(
-                                 s"Couldn't find a groupBy response for $groupByRequest in response map")))
+                      Failure(new IllegalStateException(
+                        s"Couldn't find a groupBy response for $groupByRequest in response map")))
                     .map { valueMap =>
                       if (valueMap != null) {
                         valueMap.map { case (aggName, aggValue) => prefix + "_" + aggName -> aggValue }
@@ -484,22 +479,22 @@
   }
 
   /**
-    * Fetch method to simulate a random access interface for Chronon
-    * by distributing requests to relevant GroupBys. This is a batch
-    * API which allows the caller to provide a sequence of ColumnSpec
-    * queries and receive a mapping of results.
-    *
-    * TODO: Metrics
-    * TODO: Collection identifier for metrics
-    * TODO: Consider removing prefix interface for this method
-    * TODO: Consider using simpler response type since mapping is redundant
-    *
-    * @param columnSpecs – batch of ColumnSpec queries
-    * @return Future map of query to GroupBy response
-    */
+   * Fetch method to simulate a random access interface for Chronon
+   * by distributing requests to relevant GroupBys. This is a batch
+   * API which allows the caller to provide a sequence of ColumnSpec
+   * queries and receive a mapping of results.
+   *
+   * TODO: Metrics
+   * TODO: Collection identifier for metrics
+   * TODO: Consider removing prefix interface for this method
+   * TODO: Consider using simpler response type since mapping is redundant
+   *
+   * @param columnSpecs – batch of ColumnSpec queries
+   * @return Future map of query to GroupBy response
+   */
   def fetchColumns(
-      columnSpecs: Seq[ColumnSpec]
-  ): Future[Map[ColumnSpec, Response]] = {
+                    columnSpecs: Seq[ColumnSpec]
+                  ): Future[Map[ColumnSpec, Response]] = {
     val startTimeMs = System.currentTimeMillis()
 
     // Generate a mapping from ColumnSpec query --> GroupBy request
