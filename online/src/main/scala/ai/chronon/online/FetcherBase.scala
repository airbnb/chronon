--- conflicted
+++ resolved
@@ -49,16 +49,11 @@
 class FetcherBase(kvStore: KVStore,
                   metaDataSet: String = ChrononMetadataKey,
                   timeoutMillis: Long = 10000,
-<<<<<<< HEAD
-                  debug: Boolean = false)
+                  debug: Boolean = false,
+                  flagStore: FlagStore = null)
     extends MetadataStore(kvStore, metaDataSet, timeoutMillis)
     with FetcherCache {
   import FetcherBase._
-=======
-                  debug: Boolean = false,
-                  flagStore: FlagStore = null)
-    extends MetadataStore(kvStore, metaDataSet, timeoutMillis) {
->>>>>>> 64701c74
 
   /**
     * A groupBy request is split into batchRequest and optionally a streamingRequest. This method decodes bytes
@@ -148,27 +143,15 @@
             TiledIr(tVal.millis, tile)
           }
 
-<<<<<<< HEAD
         if (debug) {
           val gson = new Gson()
           logger.info(s"""
-                 |batch ir: ${gson.toJson(batchIr)}
-                 |streamingIrs: ${gson.toJson(streamingIrs)}
-                 |batchEnd in millis: ${servingInfo.batchEndTsMillis}
-                 |queryTime in millis: $queryTimeMs
-                 |""".stripMargin)
-        }
-=======
-          if (debug) {
-            val gson = new Gson()
-            logger.info(s"""
-                           |batch ir: ${gson.toJson(batchIr)}
-                           |streamingIrs: ${gson.toJson(streamingIrs)}
-                           |batchEnd in millis: ${servingInfo.batchEndTsMillis}
-                           |queryTime in millis: $queryTimeMs
-                           |""".stripMargin)
-          }
->>>>>>> 64701c74
+                         |batch ir: ${gson.toJson(batchIr)}
+                         |streamingIrs: ${gson.toJson(streamingIrs)}
+                         |batchEnd in millis: ${servingInfo.batchEndTsMillis}
+                         |queryTime in millis: $queryTimeMs
+                         |""".stripMargin)
+        }
 
         aggregator.lambdaAggregateFinalizedTiled(batchIr, streamingIrs, queryTimeMs)
       } else {
@@ -182,28 +165,14 @@
           .map(tVal => selectedCodec.decodeRow(tVal.bytes, tVal.millis, mutations))
           .toArray
 
-<<<<<<< HEAD
         if (debug) {
           val gson = new Gson()
           logger.info(s"""
-                 |batch ir: ${gson.toJson(batchIr)}
-                 |streamingRows: ${gson.toJson(streamingRows)}
-                 |batchEnd in millis: ${servingInfo.batchEndTsMillis}
-                 |queryTime in millis: $queryTimeMs
-                 |""".stripMargin)
-=======
-          if (debug) {
-            val gson = new Gson()
-            logger.info(s"""
-                           |batch ir: ${gson.toJson(batchIr)}
-                           |streamingRows: ${gson.toJson(streamingRows)}
-                           |batchEnd in millis: ${servingInfo.batchEndTsMillis}
-                           |queryTime in millis: $queryTimeMs
-                           |""".stripMargin)
-          }
-
-          aggregator.lambdaAggregateFinalized(batchIr, streamingRows.iterator, queryTimeMs, mutations)
->>>>>>> 64701c74
+                         |batch ir: ${gson.toJson(batchIr)}
+                         |streamingRows: ${gson.toJson(streamingRows)}
+                         |batchEnd in millis: ${servingInfo.batchEndTsMillis}
+                         |queryTime in millis: $queryTimeMs
+                         |""".stripMargin)
         }
 
         aggregator.lambdaAggregateFinalized(batchIr, streamingRows.iterator, queryTimeMs, mutations)
