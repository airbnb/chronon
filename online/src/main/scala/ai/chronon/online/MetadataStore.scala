/*
 *    Copyright (C) 2023 The Chronon Authors.
 *
 *    Licensed under the Apache License, Version 2.0 (the "License");
 *    you may not use this file except in compliance with the License.
 *    You may obtain a copy of the License at
 *
 *        http://www.apache.org/licenses/LICENSE-2.0
 *
 *    Unless required by applicable law or agreed to in writing, software
 *    distributed under the License is distributed on an "AS IS" BASIS,
 *    WITHOUT WARRANTIES OR CONDITIONS OF ANY KIND, either express or implied.
 *    See the License for the specific language governing permissions and
 *    limitations under the License.
 */

package ai.chronon.online

import org.slf4j.LoggerFactory
import ai.chronon.api.Constants.{ChrononMetadataKey, UTF8}
import ai.chronon.api.Extensions.{JoinOps, MetadataOps, StringOps, WindowOps, WindowUtils}
import ai.chronon.api._
import ai.chronon.online.KVStore.{GetRequest, PutRequest, TimedValue}
import com.google.gson.{Gson, GsonBuilder}
import org.apache.thrift.TBase

import java.io.File
import java.nio.file.{Files, Paths}
import scala.collection.JavaConverters.{mapAsJavaMapConverter, mapAsScalaMapConverter}
import scala.collection.immutable.SortedMap
import scala.collection.Seq
import scala.concurrent.{ExecutionContext, Future}
import scala.reflect.ClassTag
import scala.util.{Failure, Success, Try}

// [timestamp -> {metric name -> metric value}]
case class DataMetrics(series: Seq[(Long, SortedMap[String, Any])])

class MetadataStore(kvStore: KVStore, val dataset: String = ChrononMetadataKey, timeoutMillis: Long) {
  @transient implicit lazy val logger = LoggerFactory.getLogger(getClass)
  private var partitionSpec = PartitionSpec(format = "yyyy-MM-dd", spanMillis = WindowUtils.Day.millis)
  private val CONF_BATCH_SIZE = 50

  // Note this should match with the format used in the warehouse
  def setPartitionMeta(format: String, spanMillis: Long): Unit = {
    partitionSpec = PartitionSpec(format = format, spanMillis = spanMillis)
  }

  // Note this should match with the format used in the warehouse
  def setPartitionMeta(format: String): Unit = {
    partitionSpec = PartitionSpec(format = format, spanMillis = partitionSpec.spanMillis)
  }

  implicit val executionContext: ExecutionContext = kvStore.executionContext

  def getConf[T <: TBase[_, _]: Manifest](confPathOrName: String): Try[T] = {
    val clazz = implicitly[ClassTag[T]].runtimeClass.asInstanceOf[Class[T]]
    val confKey = confPathOrName.confPathToKey
    kvStore
      .getString(confKey, dataset, timeoutMillis)
      .map(conf => ThriftJsonCodec.fromJsonStr[T](conf, false, clazz))
      .recoverWith {
        case th: Throwable =>
          Failure(
            new RuntimeException(
              s"Couldn't fetch ${clazz.getName} for key $confKey. Perhaps metadata upload wasn't successful.",
              th
            ))
      }
  }

  lazy val getJoinConf: TTLCache[String, Try[JoinOps]] = new TTLCache[String, Try[JoinOps]](
    { name =>
      val startTimeMs = System.currentTimeMillis()
      val result = getConf[Join](s"joins/$name")
        .recover {
          case e: java.util.NoSuchElementException =>
            logger.error(
              s"Failed to fetch conf for join $name at joins/$name, please check metadata upload to make sure the join metadata for $name has been uploaded")
            throw e
        }
        .map(new JoinOps(_))
      val context =
        if (result.isSuccess) Metrics.Context(Metrics.Environment.MetaDataFetching, result.get.join)
        else Metrics.Context(Metrics.Environment.MetaDataFetching, join = name)
      // Throw exception after metrics. No join metadata is bound to be a critical failure.
      if (result.isFailure) {
        context.withSuffix("join").increment(Metrics.Name.Exception)
        throw result.failed.get
      }
      context.withSuffix("join").distribution(Metrics.Name.LatencyMillis, System.currentTimeMillis() - startTimeMs)
      result
    },
    { join => Metrics.Context(environment = "join.meta.fetch", join = join) })

  def putJoinConf(join: Join): Unit = {
    logger.info(s"uploading join conf to dataset: $dataset by key: joins/${join.metaData.nameToFilePath}")
    kvStore.put(
      PutRequest(s"joins/${join.metaData.nameToFilePath}".getBytes(Constants.UTF8),
                 ThriftJsonCodec.toJsonStr(join).getBytes(Constants.UTF8),
                 dataset))
  }

  def getSchemaFromKVStore(dataset: String, key: String): AvroCodec = {
    kvStore
      .getString(key, dataset, timeoutMillis)
      .recover {
        case e: java.util.NoSuchElementException =>
          logger.error(s"Failed to retrieve $key for $dataset. Is it possible that hasn't been uploaded?")
          throw e
      }
      .map(AvroCodec.of(_))
      .get
  }

  lazy val getStatsSchemaFromKVStore: TTLCache[(String, String), AvroCodec] = new TTLCache[(String, String), AvroCodec](
    { case (dataset, key) => getSchemaFromKVStore(dataset, key) },
    { _ => Metrics.Context(environment = "stats.serving_info.fetch") }
  )

  // pull and cache groupByServingInfo from the groupBy uploads
  lazy val getGroupByServingInfo: TTLCache[String, Try[GroupByServingInfoParsed]] =
    new TTLCache[String, Try[GroupByServingInfoParsed]](
      { name =>
        val startTimeMs = System.currentTimeMillis()
        val batchDataset = s"${name.sanitize.toUpperCase()}_BATCH"
        val metaData =
          kvStore.getString(Constants.GroupByServingInfoKey, batchDataset, timeoutMillis).recover {
            case e: java.util.NoSuchElementException =>
              logger.error(
                s"Failed to fetch metadata for $batchDataset, is it possible Group By Upload for $name has not succeeded?")
              throw e
          }
        logger.info(s"Fetched ${Constants.GroupByServingInfoKey} from : $batchDataset")
        if (metaData.isFailure) {
          Failure(
            new RuntimeException(s"Couldn't fetch group by serving info for $batchDataset, " +
                                   s"please make sure a batch upload was successful",
                                 metaData.failed.get))
        } else {
          val groupByServingInfo = ThriftJsonCodec
            .fromJsonStr[GroupByServingInfo](metaData.get, check = true, classOf[GroupByServingInfo])
          Metrics
            .Context(Metrics.Environment.MetaDataFetching, groupByServingInfo.groupBy)
            .withSuffix("group_by")
            .distribution(Metrics.Name.LatencyMillis, System.currentTimeMillis() - startTimeMs)
          Success(new GroupByServingInfoParsed(groupByServingInfo, partitionSpec))
        }
      },
      { gb => Metrics.Context(environment = "group_by.serving_info.fetch", groupBy = gb) })

<<<<<<< HEAD
  // derive a key from path to file
  def pathToKey(confPath: String): String = {
    // capture <conf_type>/<team>/<conf_name> as key e.g joins/team/team.example_join.v1
    confPath.split("/").takeRight(3).mkString("/")
  }

  // derive team from path to file
  def pathToTeam(confPath: String): String = {
    //  capture <conf_type>/<team> as key e.g group_bys/host_churn
    confPath.split("/").takeRight(3).take(2).mkString("/")
=======
  // upload the materialized JSONs to KV store:
  // key = <conf_type>/<team>/<conf_name> in bytes e.g joins/team/team.example_join.v1 value = materialized json string in bytes
  def putConf(configPath: String): Future[Seq[Boolean]] = {
    val configFile = new File(configPath)
    assert(configFile.exists(), s"$configFile does not exist")
    logger.info(s"Uploading Chronon configs from $configPath")
    val fileList = listFiles(configFile)

    val puts = fileList
      .filter { file =>
        val name = parseName(file.getPath)
        if (name.isEmpty) logger.info(s"Skipping invalid file ${file.getPath}")
        name.isDefined
      }
      .flatMap { file =>
        val path = file.getPath
        val confJsonOpt = path match {
          case value if value.contains("staging_queries/") => loadJson[StagingQuery](value)
          case value if value.contains("joins/")           => loadJson[Join](value)
          case value if value.contains("group_bys/")       => loadJson[GroupBy](value)
          case _                                           => logger.info(s"unknown config type in file $path"); None
        }
        val key = path.confPathToKey
        confJsonOpt.map { conf =>
          logger.info(s"""Putting metadata for 
               |key: $key 
               |conf: $conf""".stripMargin)
          PutRequest(keyBytes = key.getBytes(),
                     valueBytes = conf.getBytes(),
                     dataset = dataset,
                     tsMillis = Some(System.currentTimeMillis()))
        }
      }
    val putsBatches = puts.grouped(CONF_BATCH_SIZE).toSeq
    logger.info(s"Putting ${puts.size} configs to KV Store, dataset=$dataset")
    val futures = putsBatches.map(batch => kvStore.multiPut(batch))
    Future.sequence(futures).map(_.flatten)
>>>>>>> ac52e017
  }

  // list file recursively
  private def listFiles(base: File, recursive: Boolean = true): Seq[File] = {
    if (base.isFile) {
      Seq(base)
    } else {
      val files = base.listFiles
      val result = files.filter(_.isFile)
      result ++
        files
          .filter(_.isDirectory)
          .filter(_ => recursive)
          .flatMap(listFiles(_, recursive))
    }
  }

  // process chronon configs only. others will be ignored
  // todo: add metrics
  private def loadJson[T <: TBase[_, _]: Manifest: ClassTag](file: String): Option[String] = {
    try {
      val configConf = ThriftJsonCodec.fromJsonFile[T](file, check = true)
      Some(ThriftJsonCodec.toJsonStr(configConf))
    } catch {
      case e: Throwable =>
        logger.error(s"Failed to parse compiled Chronon config file: $file, \nerror=${e.getMessage}")
        None
    }
  }

  def parseName(path: String): Option[String] = {
    val gson = new Gson()
    val reader = Files.newBufferedReader(Paths.get(path))
    try {
      val map = gson.fromJson(reader, classOf[java.util.Map[String, AnyRef]])
      Option(map.get("metaData"))
        .map(_.asInstanceOf[java.util.Map[String, AnyRef]])
        .map(_.get("name"))
        .flatMap(Option(_))
        .map(_.asInstanceOf[String])
    } catch {
      case ex: Throwable =>
        logger.error(s"Failed to parse Chronon config file at $path as JSON", ex)
        ex.printStackTrace()
        None
    }
  }

  // upload the materialized JSONs to KV store:
  // key = <conf_type>/<team>/<conf_name> in bytes e.g joins/team/team.example_join.v1 value = materialized json string in bytes
  def putConfByName(configPath: String): Future[Seq[Boolean]] = {
    val configFile = new File(configPath)
    assert(configFile.exists(), s"$configFile does not exist")
    logger.info(s"Uploading Chronon configs from $configPath")
    val fileList = listFiles(configFile)

    val puts: Seq[PutRequest] = fileList
      .filter { file =>
        val name = parseName(file.getPath)
        if (name.isEmpty) logger.info(s"Skipping invalid file ${file.getPath}")
        name.isDefined
      }
      .flatMap { file =>
        val path = file.getPath
        val key = pathToKey(path)
        val confJsonOpt = path match {
          case value if value.contains("staging_queries/") => loadJson[StagingQuery](value)
          case value if value.contains("joins/")           => loadJson[Join](value)
          case value if value.contains("group_bys/")       => loadJson[GroupBy](value)
          case _                                           => logger.info(s"unknown config type in file $path"); None
        }

        confJsonOpt.map { value =>
          logger.info(s"""Putting metadata for
                         |key: $key
                         |conf: $value""".stripMargin)
          PutRequest(keyBytes = key.getBytes(),
                     valueBytes = value.getBytes(),
                     dataset = dataset,
                     tsMillis = Some(System.currentTimeMillis()))
        }
      }
    val putsBatches = puts.grouped(CONF_BATCH_SIZE).toSeq
    logger.info(s"Putting ${puts.size} configs to KV Store, dataset=$dataset")
    val futures = putsBatches.map(batch => kvStore.multiPut(batch))
    Future.sequence(futures).map(_.flatten)
  }

  // upload the configs list by team to KV store:
  // key = <conf_type>/<team> in bytes, e.g group_bys/host_churn
  // value = list of config names in bytes, e.g List(group_bys/host_churn/agg_p2_impressions.v1, group_bys/host_churn/agg_deactivations.v1)
  def putConfByTeam(configPath: String): Future[Seq[Boolean]] = {

    val configFile = new File(configPath)
    assert(configFile.exists(), s"$configFile does not exist")
    logger.info(s"Uploading Chronon configs from $configPath")
    val fileList = listFiles(configFile)
    val nameByTeam: Map[String, List[String]] = Map()
    val validFileList = fileList
      .filter { file =>
        val name = parseName(file.getPath)
        if (name.isEmpty) logger.info(s"Skipping invalid file ${file.getPath}")
        name.isDefined
      }

    val kvPairs: Map[String, List[String]] = validFileList.foldLeft(Map.empty[String, List[String]]) { (map, file) =>
      {
        val path = file.getPath
        val key = pathToTeam(path)
        val value = pathToKey(path)
        val updatedList = map.getOrElse(key, List()) :+ value
        map + (key -> updatedList)
      }
    }

    val puts: Seq[PutRequest] = kvPairs.map {
      case (key, list) => {
        val listStr = list.toString()
        logger.info(s"""Putting metadata for
             |key: $key
             |conf: $listStr""".stripMargin)
        PutRequest(keyBytes = key.getBytes(),
                   valueBytes = listStr.getBytes(),
                   dataset = dataset,
                   tsMillis = Some(System.currentTimeMillis()))
      }
    }.toSeq

    val putsBatches = puts.grouped(CONF_BATCH_SIZE).toSeq
    logger.info(s"Putting ${puts.size} configs to KV Store, dataset=$dataset")
    val futures = putsBatches.map(batch => kvStore.multiPut(batch))
    Future.sequence(futures).map(_.flatten)
  }
}<|MERGE_RESOLUTION|>--- conflicted
+++ resolved
@@ -53,7 +53,7 @@
 
   implicit val executionContext: ExecutionContext = kvStore.executionContext
 
-  def getConf[T <: TBase[_, _]: Manifest](confPathOrName: String): Try[T] = {
+  def getConf[T <: TBase[_, _] : Manifest](confPathOrName: String): Try[T] = {
     val clazz = implicitly[ClassTag[T]].runtimeClass.asInstanceOf[Class[T]]
     val confKey = confPathOrName.confPathToKey
     kvStore
@@ -97,8 +97,8 @@
     logger.info(s"uploading join conf to dataset: $dataset by key: joins/${join.metaData.nameToFilePath}")
     kvStore.put(
       PutRequest(s"joins/${join.metaData.nameToFilePath}".getBytes(Constants.UTF8),
-                 ThriftJsonCodec.toJsonStr(join).getBytes(Constants.UTF8),
-                 dataset))
+        ThriftJsonCodec.toJsonStr(join).getBytes(Constants.UTF8),
+        dataset))
   }
 
   def getSchemaFromKVStore(dataset: String, key: String): AvroCodec = {
@@ -135,8 +135,8 @@
         if (metaData.isFailure) {
           Failure(
             new RuntimeException(s"Couldn't fetch group by serving info for $batchDataset, " +
-                                   s"please make sure a batch upload was successful",
-                                 metaData.failed.get))
+              s"please make sure a batch upload was successful",
+              metaData.failed.get))
         } else {
           val groupByServingInfo = ThriftJsonCodec
             .fromJsonStr[GroupByServingInfo](metaData.get, check = true, classOf[GroupByServingInfo])
@@ -149,7 +149,6 @@
       },
       { gb => Metrics.Context(environment = "group_by.serving_info.fetch", groupBy = gb) })
 
-<<<<<<< HEAD
   // derive a key from path to file
   def pathToKey(confPath: String): String = {
     // capture <conf_type>/<team>/<conf_name> as key e.g joins/team/team.example_join.v1
@@ -160,49 +159,11 @@
   def pathToTeam(confPath: String): String = {
     //  capture <conf_type>/<team> as key e.g group_bys/host_churn
     confPath.split("/").takeRight(3).take(2).mkString("/")
-=======
-  // upload the materialized JSONs to KV store:
-  // key = <conf_type>/<team>/<conf_name> in bytes e.g joins/team/team.example_join.v1 value = materialized json string in bytes
-  def putConf(configPath: String): Future[Seq[Boolean]] = {
-    val configFile = new File(configPath)
-    assert(configFile.exists(), s"$configFile does not exist")
-    logger.info(s"Uploading Chronon configs from $configPath")
-    val fileList = listFiles(configFile)
-
-    val puts = fileList
-      .filter { file =>
-        val name = parseName(file.getPath)
-        if (name.isEmpty) logger.info(s"Skipping invalid file ${file.getPath}")
-        name.isDefined
-      }
-      .flatMap { file =>
-        val path = file.getPath
-        val confJsonOpt = path match {
-          case value if value.contains("staging_queries/") => loadJson[StagingQuery](value)
-          case value if value.contains("joins/")           => loadJson[Join](value)
-          case value if value.contains("group_bys/")       => loadJson[GroupBy](value)
-          case _                                           => logger.info(s"unknown config type in file $path"); None
-        }
-        val key = path.confPathToKey
-        confJsonOpt.map { conf =>
-          logger.info(s"""Putting metadata for 
-               |key: $key 
-               |conf: $conf""".stripMargin)
-          PutRequest(keyBytes = key.getBytes(),
-                     valueBytes = conf.getBytes(),
-                     dataset = dataset,
-                     tsMillis = Some(System.currentTimeMillis()))
-        }
-      }
-    val putsBatches = puts.grouped(CONF_BATCH_SIZE).toSeq
-    logger.info(s"Putting ${puts.size} configs to KV Store, dataset=$dataset")
-    val futures = putsBatches.map(batch => kvStore.multiPut(batch))
-    Future.sequence(futures).map(_.flatten)
->>>>>>> ac52e017
-  }
+  }
+
 
   // list file recursively
-  private def listFiles(base: File, recursive: Boolean = true): Seq[File] = {
+  def listFiles(base: File, recursive: Boolean = true): Seq[File] = {
     if (base.isFile) {
       Seq(base)
     } else {
@@ -218,7 +179,7 @@
 
   // process chronon configs only. others will be ignored
   // todo: add metrics
-  private def loadJson[T <: TBase[_, _]: Manifest: ClassTag](file: String): Option[String] = {
+  def loadJson[T <: TBase[_, _] : Manifest : ClassTag](file: String): Option[String] = {
     try {
       val configConf = ThriftJsonCodec.fromJsonFile[T](file, check = true)
       Some(ThriftJsonCodec.toJsonStr(configConf))
@@ -266,19 +227,20 @@
         val key = pathToKey(path)
         val confJsonOpt = path match {
           case value if value.contains("staging_queries/") => loadJson[StagingQuery](value)
-          case value if value.contains("joins/")           => loadJson[Join](value)
-          case value if value.contains("group_bys/")       => loadJson[GroupBy](value)
-          case _                                           => logger.info(s"unknown config type in file $path"); None
+          case value if value.contains("joins/") => loadJson[Join](value)
+          case value if value.contains("group_bys/") => loadJson[GroupBy](value)
+          case _ => logger.info(s"unknown config type in file $path"); None
         }
 
         confJsonOpt.map { value =>
-          logger.info(s"""Putting metadata for
-                         |key: $key
-                         |conf: $value""".stripMargin)
+          logger.info(
+            s"""Putting metadata for
+               |key: $key
+               |conf: $value""".stripMargin)
           PutRequest(keyBytes = key.getBytes(),
-                     valueBytes = value.getBytes(),
-                     dataset = dataset,
-                     tsMillis = Some(System.currentTimeMillis()))
+            valueBytes = value.getBytes(),
+            dataset = dataset,
+            tsMillis = Some(System.currentTimeMillis()))
         }
       }
     val putsBatches = puts.grouped(CONF_BATCH_SIZE).toSeq
@@ -304,26 +266,26 @@
         name.isDefined
       }
 
-    val kvPairs: Map[String, List[String]] = validFileList.foldLeft(Map.empty[String, List[String]]) { (map, file) =>
-      {
-        val path = file.getPath
-        val key = pathToTeam(path)
-        val value = pathToKey(path)
-        val updatedList = map.getOrElse(key, List()) :+ value
-        map + (key -> updatedList)
-      }
+    val kvPairs: Map[String, List[String]] = validFileList.foldLeft(Map.empty[String, List[String]]) { (map, file) => {
+      val path = file.getPath
+      val key = pathToTeam(path)
+      val value = pathToKey(path)
+      val updatedList = map.getOrElse(key, List()) :+ value
+      map + (key -> updatedList)
+    }
     }
 
     val puts: Seq[PutRequest] = kvPairs.map {
       case (key, list) => {
         val listStr = list.toString()
-        logger.info(s"""Putting metadata for
+        logger.info(
+          s"""Putting metadata for
              |key: $key
              |conf: $listStr""".stripMargin)
         PutRequest(keyBytes = key.getBytes(),
-                   valueBytes = listStr.getBytes(),
-                   dataset = dataset,
-                   tsMillis = Some(System.currentTimeMillis()))
+          valueBytes = listStr.getBytes(),
+          dataset = dataset,
+          tsMillis = Some(System.currentTimeMillis()))
       }
     }.toSeq
 
