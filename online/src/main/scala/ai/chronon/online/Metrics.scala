/*
 *    Copyright (C) 2023 The Chronon Authors.
 *
 *    Licensed under the Apache License, Version 2.0 (the "License");
 *    you may not use this file except in compliance with the License.
 *    You may obtain a copy of the License at
 *
 *        http://www.apache.org/licenses/LICENSE-2.0
 *
 *    Unless required by applicable law or agreed to in writing, software
 *    distributed under the License is distributed on an "AS IS" BASIS,
 *    WITHOUT WARRANTIES OR CONDITIONS OF ANY KIND, either express or implied.
 *    See the License for the specific language governing permissions and
 *    limitations under the License.
 */

package ai.chronon.online

import ai.chronon.api.Extensions._
import ai.chronon.api._
import com.timgroup.statsd.{Event, NonBlockingStatsDClient}

import scala.util.ScalaJavaConversions.ListOps

object Metrics {
  object Environment extends Enumeration {
    type Environment = String
    val MetaDataFetching = "metadata.fetch"
    val JoinFetching = "join.fetch"
    val GroupByFetching = "group_by.fetch"
    val GroupByUpload = "group_by.upload"
    val GroupByStreaming = "group_by.streaming"
    val Fetcher = "fetcher"
    val JoinOffline = "join.offline"
    val GroupByOffline = "group_by.offline"
    val StagingQueryOffline = "staging_query.offline"

    val JoinLogFlatten = "join.log_flatten"
    val LabelJoin = "label_join"
  }

  import Environment._

  object Tag {
    val GroupBy = "group_by"
    val Join = "join"
    val JoinPartPrefix = "join_part_prefix"
    val StagingQuery = "staging_query"
    val Environment = "environment"
    val Production = "production"
    val Accuracy = "accuracy"
    val Team = "team"
  }

  object Name {
    val FreshnessMillis = "freshness.millis"
    val FreshnessMinutes = "freshness.minutes"
    val LatencyMillis = "latency.millis"
    val LagMillis: String = "lag.millis"
    val BatchLagMillis: String = "micro_batch_lag.millis"
    val QueryDelaySleepMillis: String = "chain.query_delay_sleep.millis"
    val LatencyMinutes = "latency.minutes"

    val PartitionCount = "partition.count"
    val RowCount = "row.count"
    val RequestCount = "request.count"
    val ColumnBeforeCount = "column.before.count"
    val ColumnAfterCount = "column.after.count"
    val FailureCount = "failure.ratio"

    val Bytes = "bytes"
    val KeyBytes = "key.bytes"
    val ValueBytes = "value.bytes"
    val FetchExceptions = "fetch.exception_count"
    val FetchNulls = "fetch.null_count"
    val FetchCount = "fetch.count"

    val PutKeyNullPercent = "put.key.null_percent"
    val PutValueNullPercent = "put.value.null_percent"

    val Exception = "exception"
    val validationFailure = "validation.failure"
    val validationSuccess = "validation.success"
  }

  object Context {
    val sampleRate: Double = 0.1

    def apply(environment: Environment, join: Join): Context = {
      Context(
        environment = environment,
        join = join.metaData.cleanName,
        production = join.metaData.isProduction,
        team = join.metaData.owningTeam
      )
    }

    def apply(environment: Environment, groupBy: GroupBy): Context = {
      Context(
        environment = environment,
        groupBy = groupBy.metaData.cleanName,
        production = groupBy.metaData.isProduction,
        accuracy = groupBy.inferredAccuracy,
        team = groupBy.metaData.owningTeam,
        join = groupBy.sources.toScala
          .find(_.isSetJoinSource)
          .map(_.getJoinSource.join.metaData.cleanName)
          .orNull
      )
    }

    def apply(joinContext: Context, joinPart: JoinPart): Context = {
      joinContext.copy(groupBy = joinPart.groupBy.metaData.cleanName,
                       accuracy = joinPart.groupBy.inferredAccuracy,
                       joinPartPrefix = joinPart.prefix)
    }

    def apply(environment: Environment, stagingQuery: StagingQuery): Context = {
      Context(
        environment = environment,
        groupBy = stagingQuery.metaData.cleanName,
        production = stagingQuery.metaData.isProduction,
        team = stagingQuery.metaData.owningTeam
      )
    }

    val statsPort: Int = System.getProperty("ai.chronon.metrics.port", "8125").toInt
    val tagCache: TTLCache[Context, String] = new TTLCache[Context, String](
      { ctx => ctx.toTags.reverse.mkString(",") },
      { ctx => ctx },
      ttlMillis = 5 * 24 * 60 * 60 * 1000 // 5 days
    )

    val statsClient: NonBlockingStatsDClient = new NonBlockingStatsDClient("ai.zipline", "localhost", statsPort)
  }

  case class Context(environment: Environment,
                     join: String = null,
                     groupBy: String = null,
                     stagingQuery: String = null,
                     production: Boolean = false,
                     accuracy: Accuracy = null,
                     team: String = null,
                     joinPartPrefix: String = null,
                     suffix: String = null)
      extends Serializable {

    def withSuffix(suffixN: String): Context = copy(suffix = (Option(suffix) ++ Seq(suffixN)).mkString("."))

    // Tagging happens to be the most expensive part(~40%) of reporting stats.
    // And reporting stats is about 30% of overall fetching latency.
    // So we do array packing directly instead of regular string interpolation.
    // This simply creates "key:value"
    // The optimization shaves about 2ms of 6ms of e2e overhead for 500 batch size.
    def buildTag(key: String, value: String): String = {
      val charBuf = new Array[Char](key.length + value.length + 1)
      key.getChars(0, key.length, charBuf, 0)
      value.getChars(0, value.length, charBuf, key.length + 1)
      charBuf.update(key.length, ':')
      new String(charBuf)
    }

    private lazy val tags = Metrics.Context.tagCache(this)
    private val prefixString = environment + Option(suffix).map("." + _).getOrElse("")

    private def prefix(s: String): String =
      new java.lang.StringBuilder(prefixString.length + s.length + 1)
        .append(prefixString)
        .append('.')
        .append(s)
        .toString

    @transient private lazy val stats: NonBlockingStatsDClient = Metrics.Context.statsClient

    def increment(metric: String): Unit = stats.increment(prefix(metric), tags)

    def incrementException(exception: Throwable)(implicit logger: org.slf4j.Logger): Unit = {
      val stackTrace = exception.getStackTrace
      val exceptionSignature = if (stackTrace.isEmpty) {
        exception.getClass.toString
      } else {
        val stackRoot = stackTrace.apply(0)
        val file = stackRoot.getFileName
        val line = stackRoot.getLineNumber
        val method = stackRoot.getMethodName
        s"[$method@$file:$line]${exception.getClass.toString}"
      }
      logger.error(s"Exception Message: ${exception.traceString}")
      stats.increment(prefix(Name.Exception), s"$tags,${Metrics.Name.Exception}:${exceptionSignature}")
    }

    def distribution(metric: String, value: Long): Unit =
      stats.distribution(prefix(metric), value, Context.sampleRate, tags)

    def count(metric: String, value: Long): Unit = stats.count(prefix(metric), value, tags)

    def gauge(metric: String, value: Long): Unit = stats.gauge(prefix(metric), value, tags)

<<<<<<< HEAD
    def gauge(metric: String, value: Double): Unit = stats.gauge(prefix(metric), value, tags)
=======
    def recordEvent(metric: String, event: Event): Unit = stats.recordEvent(event, prefix(metric), tags)
>>>>>>> 64701c74

    def toTags: Array[String] = {
      val joinNames: Array[String] = Option(join).map(_.split(",")).getOrElse(Array.empty[String]).map(_.sanitize)
      assert(
        environment != null,
        "Environment needs to be set - group_by.upload, group_by.streaming, join.fetching, group_by.fetching, group_by.offline etc")
      val buffer = new Array[String](7 + joinNames.length)
      var counter = 0

      def addTag(key: String, value: String): Unit = {
        if (value == null) return
        assert(counter < buffer.length, "array overflow")
        buffer.update(counter, buildTag(key, value))
        counter += 1
      }

      joinNames.foreach(addTag(Tag.Join, _))

      val groupByName = Option(groupBy).map(_.sanitize)
      groupByName.foreach(addTag(Tag.GroupBy, _))

      addTag(Tag.StagingQuery, stagingQuery)
      addTag(Tag.Production, production.toString)
      addTag(Tag.Team, team)
      addTag(Tag.Environment, environment)
      addTag(Tag.JoinPartPrefix, joinPartPrefix)
      addTag(Tag.Accuracy, if (accuracy != null) accuracy.name() else null)
      buffer
    }
  }
}<|MERGE_RESOLUTION|>--- conflicted
+++ resolved
@@ -196,11 +196,9 @@
 
     def gauge(metric: String, value: Long): Unit = stats.gauge(prefix(metric), value, tags)
 
-<<<<<<< HEAD
     def gauge(metric: String, value: Double): Unit = stats.gauge(prefix(metric), value, tags)
-=======
+
     def recordEvent(metric: String, event: Event): Unit = stats.recordEvent(event, prefix(metric), tags)
->>>>>>> 64701c74
 
     def toTags: Array[String] = {
       val joinNames: Array[String] = Option(join).map(_.split(",")).getOrElse(Array.empty[String]).map(_.sanitize)
