# The Tiled Architecture

<<<<<<< HEAD
## What is tiling?
=======
**Important**: Tiling is a new feature currently being open-sourced. Feel free to reach out in the Chronon Slack channel if you need support using it.

## Tiling Overview
>>>>>>> efdb0dba

The tiled architecture is a change to Chronon's online architecture that optimizes data storage and retrieval by utilizing pre-aggregates (Intermediate Representations or IRs) in the Key-Value store instead of individual events.

Tiling is primarily designed to improve the handling of hot keys, increase system scalability, and decrease feature serving latency.

Tiling requires [Flink](https://flink.apache.org/) for stream processing.

### Traditional Chronon Architecture

The regular, untiled architecture (Figure 1) works the following way:

- Write path: ingests an event stream, processes the events using either Spark Streaming or Flink, and writes them out individually to a datastore.
- Read path: retrieves O(events) from the store, aggregates them, and returns feature values to the client.

![Architecture](../images/Untiled_Architecture.png)
_Figure 1: Regular, untiled Chronon architecture_

At scale, aggregating O(n) events per request can become computationally expensive. For example, with an event stream generating 10 events/sec for a specific key, each feature request with a 12-hour window requires fetching and aggregating 432,000 events. For a simple GroupBy that counts the number of events for a key, Chronon would iterate over 432,000 items to compute the total.

### Tiled Chronon Architecture

The tiled architecture (Figure 2) operates as follows:

- Write path: ingests event stream, processes and pre-aggregates events using a stateful Flink app, and writes out pre-aggregates as "tiles" in the store.
- Read path: retrieves O(tiles) tiles from the store, merges pre-aggregates, and returns feature values to the client.

![Architecture](../images/Tiled_Architecture.png)
_Figure 2: Tiled Chronon architecture_

This architecture shifts a significant part of aggregation work to the write path, allowing faster feature serving.

Using the same example as above (10 events/sec, 12-hour window GroupBy), a request for feature values in this architecture would only fetch and merge 12 or 13 1-hour tiles. For a simple count-based GroupBy, Chronon would iterate over 13 pre-computed sums and add them together. That's significantly less work.

#### Example: Fetching and serving tiled features

Consider a GroupBy with `COUNT` and `LAST` aggregations using 3-hour windows, with 1-hour tiles in the KV Store. To serve these features, the Chronon Fetcher would retrieve three tiles:

```
[0:00, 1:00) -> [2, "B"]
[1:00, 2:00) -> [9, "A"]
[2:00, 3:00) -> [3, "C"]
```

The IRs would then be combined to produce the final feature values: `[14, "C"]`.

## Tiling Use Cases

Tiling is particularly beneficial for:

1. Reducing feature serving latency at scale (Stripe saw a 33% reduction after the initial implementation.)
2. Minimizing datastore load, as fetching O(tiles) is generally less work than fetching O(events).
3. Supporting aggregations over very hot key entities
4. Organizations that don't have access to a datastore with range query capabilities, such as Cassandra. Tiling allows efficient retrieval of aggregated data without the need for complex range queries.

Organizations operating at scale with many hot-key entities (such as big merchants in payments companies) should consider using the tiled architecture. If your hottest keys don't exceed a few thousand events per day, the untiled approach may still be sufficient.

## How to enable tiling

To enable tiling:

<<<<<<< HEAD
Once the Flink app is set up and writing tiles to your datastore, the final step is to enable tiled reads in the
Fetcher. Just add `enable_tiling=true` to
the [customJson](https://github.com/airbnb/chronon/blob/48b789dd2c216c62bbf1d74fbf4e779f23db541f/api/py/ai/chronon/group_by.py#L561)
of any GroupBy definition. 


## Advanced Options

### Tile Layering

Tile layering is an optimization that introduces 1-hour tiles alongside 5-minute tiles for GroupBys with windows shorter than 12 hours. This reduces the number of tiles fetched from the key-value store (by ~85% in practice), resulting in a substantial decrease in feature serving latency. Tile layering is enabled by default when using the tiled architecture.

#### How It Works

**Tile Size Selection Before Tile Layering**

Without tile layering, tile sizes in Flink are determined by the three default resolutions used in Chronon:

* 5-minute tiles: For GroupBys with any window shorter than 12 hours
* 1-hour tiles: For GroupBys with the shortest window between 12 hours and 12 days
* 1-day tiles: For GroupBys with the shortest window of 12 days or longer

For instance, a GroupBy with windows of 1 hour, 12 hours, 7 days, and 30 days would use 5-minute tiles due to the 1-hour window.

(Note: These resolutions are uses all across Chronon for sawtooth window calculation. For more details, see [Windowing](https://chronon.ai/authoring_features/GroupBy.html#windowing) and [Resolution.scala](https://github.com/airbnb/chronon/blob/main/aggregator/src/main/scala/ai/chronon/aggregator/windowing/Resolution.scala#L40-L42))

**Tile Size Selection With Tile Layering**

For GroupBys with windows shorter than 12 hours:

1. The Flink job incorporates two window operators: one for 5-minute tiles and another for 1-hour tiles.
2. Both 5-minute and 1-hour tiles are stored in the key-value store.
3. The Fetcher prioritizes larger tiles when possible, using smaller tiles only when necessary. For GroupBys with multiple window sizes, overlapping tiles may be fetched, but each window size is calculated independently and there is no double-counting.

#### Example: Fetching a GroupBy with 6-hour and 1-day Windows at 14:34

(Assume batch data for the previous day has already landed, so we only need tiles starting at 00:00.)

**Before Tile Layering**

Without tile layering, the system fetches 175 5-minute tiles from the KV store:

```
[0:00 - 0:05), [0:05 - 0:10), … , [14:30 - 14:35)
```

To aggregate the values for the 1-day window, the Fetcher uses all these tiles. For 6-hour window, it uses only those from 8:30 onwards.

**After Tile Layering**

With tile layering, the system fetches:

```
5-minute tiles: [8:30 - 8:35) ... [8:55 - 9:00)
1-hour tiles: [0:00 - 1:00) ... [9:00 - 15:00)
```

In total, 21 tiles are fetched: 6 five-minute tiles (8:30 to 9:00) and 15 one-hour tiles (0:00 to 15:00). The [14:00 - 15:00) tile is partially complete, containing data from 14:00 to 14:34.

For the 6-hour window, tiles from 8:30 to 14:34 are aggregated. For the 1-day window, one-hour tiles from 0:00 to 14:34 are used.

### Impact

Tile layering has several benefits:

1. Reduced latency: Fetching fewer, larger tiles significantly decreases serving time. Users can expect improvements of at least 50% at p99.
2. Lower CPU utilization: Less computational work is required to deserialize and merge fewer tiles.
3. Decreased data store fanout: The number of requests to the store is substantially reduced.

However, there are trade-offs to consider:

1. Increased Flink workload: Jobs must perform more work and maintain more state. However, Stripe's experience with tile layering over more than a year suggests that state size has not become a bottleneck. 
Moreover, the windowing portion of the Flink DAG (which is duplicated with Tile Layering) tends to consume less CPU compared to the initial, shared part of the DAG (responsible for event fetching, deserialization, and Spark expression evaluation). As a result, scaling up Flink jobs is often unnecessary with Tile Layering.


2. Higher key-value store utilization: Writing additional tiles increases storage requirements.
=======
1. Implement Flink on the write path (refer to the [Chronon on Flink documentation](setup/Flink.md)). As part of this process, you may also need to modify your KV store implementation to support writing and fetching tiles.
2. Once your Flink app is writing tiles to the datastore, enable tiled reads in the Fetcher by adding `enable_tiling=true` to the [customJson](https://github.com/airbnb/chronon/blob/48b789dd2c216c62bbf1d74fbf4e779f23db541f/api/py/ai/chronon/group_by.py#L561) of any GroupBy definition.
>>>>>>> efdb0dba
<|MERGE_RESOLUTION|>--- conflicted
+++ resolved
@@ -1,12 +1,8 @@
 # The Tiled Architecture
 
-<<<<<<< HEAD
-## What is tiling?
-=======
 **Important**: Tiling is a new feature currently being open-sourced. Feel free to reach out in the Chronon Slack channel if you need support using it.
 
 ## Tiling Overview
->>>>>>> efdb0dba
 
 The tiled architecture is a change to Chronon's online architecture that optimizes data storage and retrieval by utilizing pre-aggregates (Intermediate Representations or IRs) in the Key-Value store instead of individual events.
 
@@ -66,12 +62,8 @@
 ## How to enable tiling
 
 To enable tiling:
-
-<<<<<<< HEAD
-Once the Flink app is set up and writing tiles to your datastore, the final step is to enable tiled reads in the
-Fetcher. Just add `enable_tiling=true` to
-the [customJson](https://github.com/airbnb/chronon/blob/48b789dd2c216c62bbf1d74fbf4e779f23db541f/api/py/ai/chronon/group_by.py#L561)
-of any GroupBy definition. 
+1. Implement Flink on the write path (refer to the [Chronon on Flink documentation](setup/Flink.md)). As part of this process, you may also need to modify your KV store implementation to support writing and fetching tiles.
+2. Once your Flink app is writing tiles to the datastore, enable tiled reads in the Fetcher by adding `enable_tiling=true` to the [customJson](https://github.com/airbnb/chronon/blob/48b789dd2c216c62bbf1d74fbf4e779f23db541f/api/py/ai/chronon/group_by.py#L561) of any GroupBy definition.
 
 
 ## Advanced Options
@@ -143,8 +135,4 @@
 Moreover, the windowing portion of the Flink DAG (which is duplicated with Tile Layering) tends to consume less CPU compared to the initial, shared part of the DAG (responsible for event fetching, deserialization, and Spark expression evaluation). As a result, scaling up Flink jobs is often unnecessary with Tile Layering.
 
 
-2. Higher key-value store utilization: Writing additional tiles increases storage requirements.
-=======
-1. Implement Flink on the write path (refer to the [Chronon on Flink documentation](setup/Flink.md)). As part of this process, you may also need to modify your KV store implementation to support writing and fetching tiles.
-2. Once your Flink app is writing tiles to the datastore, enable tiled reads in the Fetcher by adding `enable_tiling=true` to the [customJson](https://github.com/airbnb/chronon/blob/48b789dd2c216c62bbf1d74fbf4e779f23db541f/api/py/ai/chronon/group_by.py#L561) of any GroupBy definition.
->>>>>>> efdb0dba
+2. Higher key-value store utilization: Writing additional tiles increases storage requirements.