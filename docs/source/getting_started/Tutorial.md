# Quickstart

This section walks you through the steps to create a training dataset with Chronon, using a fabricated underlying raw dataset.

Includes:
- Example implementation of the main API components for defining features - `GroupBy` and `Join`.
- The workflow for authoring these entities.
- The workflow for backfilling training data.
- The workflows for uploading and serving this data.
- The workflow for measuring consistency between backfilled training data and online inference data.

Does not include:
- A deep dive on the various concepts and terminologies in Chronon. For that, please see the [Introductory](https://chronon.ai/authoring_features/GroupBy.html) documentation.
- Running streaming jobs.

## Requirements

- Docker

## Setup

To get started with the Chronon, all you need to do is download the [docker-compose.yml](https://github.com/airbnb/chronon/blob/master/docker-compose.yml) file and run it locally:

```bash
curl -o docker-compose.yml https://chronon.ai/docker-compose.yml
docker-compose up
```

Once you see some data printed with a `only showing top 20 rows` notice, you're ready to proceed with the tutorial.

## Introduction

In this example, let's assume that we're a large online retailer, and we've detected a fraud vector based on users making purchases and later returning items. We want to train a model that will be called when the **checkout** flow commences and predicts whether this transaction is likely to result in a fraudulent return.

## Raw data sources

Fabricated raw data is included in the [data](https://github.com/airbnb/chronon/blob/master/api/py/test/sample/data) directory. It includes four tables:

1. Users - includes basic information about users such as account created date; modeled as a batch data source that updates daily
2. Purchases - a log of all purchases by users; modeled as a log table with a streaming (i.e. Kafka) event-bus counterpart
3. Returns - a log of all returns made by users; modeled as a log table with a streaming (i.e. Kafka) event-bus counterpart
4. Checkouts - a log of all checkout events; **this is the event that drives our model predictions**

### Start a shell session in the Docker container

In a new terminal window, run:

```shell
docker-compose exec main bash
```

This will open a shell within the chronon docker container.

## Chronon Development

Now that the setup steps are complete, we can start creating and testing various Chronon objects to define transformation and aggregations, and generate data.

### Step 1 - Define some features

Let's start with three feature sets, built on top of our raw input sources.

**Note: These python definitions are already in your `chronon` image. There's nothing for you to run until [Step 3 - Backfilling Data](#step-3---backfilling-data) when you'll run computation for these definitions.**

**Feature set 1: Purchases data features**

We can aggregate the purchases log data to the user level, to give us a view into this user's previous activity on our platform. Specifically, we can compute `SUM`s `COUNT`s and `AVERAGE`s of their previous purchase amounts over various windows.

Becuase this feature is built upon a source that includes both a table and a topic, its features can be computed in both batch and streaming.

```python
source = Source(
    events=EventSource(
        table="data.purchases", # This points to the log table with historical purchase events
        topic=None, # Streaming is not currently part of quickstart, but this would be where you define the topic for realtime events
        query=Query(
            selects=select("user_id","purchase_price"), # Select the fields we care about
            time_column="ts") # The event time
    ))

window_sizes = [Window(length=day, timeUnit=TimeUnit.DAYS) for day in [3, 14, 30]] # Define some window sizes to use below

v1 = GroupBy(
    sources=[source],
    keys=["user_id"], # We are aggregating by user
    aggregations=[Aggregation(
            input_column="purchase_price",
            operation=Operation.SUM,
            windows=window_sizes
        ), # The sum of purchases prices in various windows
        Aggregation(
            input_column="purchase_price",
            operation=Operation.COUNT,
            windows=window_sizes
        ), # The count of purchases in various windows
        Aggregation(
            input_column="purchase_price",
            operation=Operation.AVERAGE,
            windows=window_sizes
        ) # The average purchases by user in various windows
    ],
)
```

See the whole code file here: [purchases GroupBy](https://github.com/airbnb/chronon/blob/master/api/py/test/sample/group_bys/quickstart/purchases.py). This is also in your docker image. We'll be running computation for it and the other GroupBys in [Step 3 - Backfilling Data](#step-3---backfilling-data). 

**Feature set 2: Returns data features**

We perform a similar set of aggregations on returns data in the [returns GroupBy](https://github.com/airbnb/chronon/blob/master/api/py/test/sample/group_bys/quickstart/returns.py). The code is not included here because it looks similar to the above example.

**Feature set 3: User data features**

Turning User data into features is a littler simpler, primarily because there are no aggregations to include. In this case, the primary key of the source data is the same as the primary key of the feature, so we're simply extracting column values rather than performing aggregations over rows:

```python
source = Source(
    entities=EntitySource(
        snapshotTable="data.users", # This points to a table that contains daily snapshots of the entire product catalog
        query=Query(
            selects=select("user_id","account_created_ds","email_verified"), # Select the fields we care about
        )
    ))

v1 = GroupBy(
    sources=[source],
    keys=["user_id"], # Primary key is the same as the primary key for the source table
    aggregations=None # In this case, there are no aggregations or windows to define
) 
```

Taken from the [users GroupBy](https://github.com/airbnb/chronon/blob/master/api/py/test/sample/group_bys/quickstart/users.py).


### Step 2 - Join the features together

Next, we need the features that we previously defined backfilled in a single table for model training. This can be achieved using the `Join` API.

For our use case, it's very important that features are computed as of the correct timestamp. Because our model runs when the checkout flow begins, we'll want to be sure to use the corresponding timestamp in our backfill, such that features values for model training logically match what the model will see in online inference.

`Join` is the API that drives feature backfills for training data. It primarilly performs the following functions:

1. Combines many features together into a wide view (hence the name `Join`).
2. Defines the primary keys and timestamps for which feature backfills should be performed. Chronon can then guarantee that feature values are correct as of this timestamp.
<<<<<<< HEAD
3. Performs scalable backfills
=======
3. Performs scalabe backfills.
>>>>>>> 91fcd4fd

Here is what our join looks like:

```python
source = Source(
    events=EventSource(
        table="data.checkouts", 
        query=Query(
            selects=select("user_id"), # The primary key used to join various GroupBys together
            time_column="ts",
            ) # The event time used to compute feature values as-of
    ))

v1 = Join(  
    left=source,
    right_parts=[JoinPart(group_by=group_by) for group_by in [purchases_v1, refunds_v1, users]] # Include the three GroupBys
)
```

Taken from the [training_set Join](https://github.com/airbnb/chronon/blob/master/api/py/test/sample/joins/quickstart/training_set.py). 

The `left` side of the join is what defines the timestamps and primary keys for the backfill (notice that it is built on top of the `checkout` event, as dictated by our use case).

Note that this `Join` combines the above three `GroupBy`s into one data definition. In the next step, we'll run the command to execute computation for this whole pipeline.

### Step 3 - Backfilling Data

Once the join is defined, we compile it using this command:

```shell
compile.py --conf=joins/quickstart/training_set.py
```

This converts it into a thrift definition that we can submit to spark with the following command:


```shell
run.py --conf production/joins/quickstart/training_set.v1
```

The output of the backfill would contain the user_id and ts columns from the left source, as well as the 11 feature columns from the three GroupBys that we created.

Feature values would be computed for each user_id and ts on the left side, with guaranteed temporal accuracy. So, for example, if one of the rows on the left was for `user_id = 123` and `ts = 2023-10-01 10:11:23.195`, then the `purchase_price_avg_30d` feature would be computed for that user with a precise 30 day window ending on that timestamp.

You can now query the backfilled data using the spark sql shell:

```shell
spark-sql
```

And then: 

```sql
spark-sql> SELECT user_id, quickstart_returns_v1_refund_amt_sum_30d, quickstart_purchases_v1_purchase_price_sum_14d, quickstart_users_v1_email_verified from default.quickstart_training_set_v1 limit 100;
```

Note that this only selects a few columns. You can also run a `select * from default.quickstart_training_set_v1 limit 100` to see all columns, however, note that the table is quite wide and the results might not be very readable on your screen.

To exit the sql shell you can run:

```shell
spark-sql> quit;
```

## Online Flows

Now that we've created a join and backfilled data, the next step would be to train a model. That is not part of this tutorial, but assuming it was complete, the next step after that would be to productionize the model online. To do this, we need to be able to fetch feature vectors for model inference. That's what this next section covers.

### Uploading data

In order to serve online flows, we first need the data uploaded to the online KV store. This is different than the backfill that we ran in the previous step in two ways:

1. The data is not a historic backfill, but rather the most up-to-date feature values for each primary key.
2. The datastore is a transactional KV store suitable for point lookups. We use MongoDB in the docker image, however you are free to integrate with a database of your choice.


Upload the purchases GroupBy:

```shell
run.py --mode upload --conf production/group_bys/quickstart/purchases.v1 --ds  2023-12-01

spark-submit --class ai.chronon.quickstart.online.Spark2MongoLoader --master local[*] /srv/onlineImpl/target/scala-2.12/mongo-online-impl-assembly-0.1.0-SNAPSHOT.jar default.quickstart_purchases_v1_upload mongodb://admin:admin@mongodb:27017/?authSource=admin
```

Upload the returns GroupBy:

```shell
run.py --mode upload --conf production/group_bys/quickstart/returns.v1 --ds  2023-12-01

spark-submit --class ai.chronon.quickstart.online.Spark2MongoLoader --master local[*] /srv/onlineImpl/target/scala-2.12/mongo-online-impl-assembly-0.1.0-SNAPSHOT.jar default.quickstart_returns_v1_upload mongodb://admin:admin@mongodb:27017/?authSource=admin
```

### Upload Join Metadata

If we want to use the `FetchJoin` api rather than `FetchGroupby`, then we also need to upload the join metadata:

```bash
run.py --mode metadata-upload --conf production/joins/quickstart/training_set.v2
```

This makes it so that the online fetcher knows how to take a request for this join and break it up into individual GroupBy requests, returning the unified vector, similar to how the Join backfill produces the wide view table with all features.

### Fetching Data

With the above entities defined, you can now easily fetch feature vectors with a simple API call.

Fetching a join:

```bash
run.py --mode fetch --type join --name quickstart/training_set.v2 -k '{"user_id":"5"}'
```

You can also fetch a single GroupBy (this would not require the Join metadata upload step performed earlier):

```bash
run.py --mode fetch --type group-by --name quickstart/purchases.v1 -k '{"user_id":"5"}'
```

For production, the Java client is usually embedded directly into services.

```Java
Map<String, String> keyMap = new HashMap<>();
keyMap.put("user_id", "123");
Fetcher.fetch_join(new Request("quickstart/training_set_v1", keyMap))
```
sample response 
```
> '{"purchase_price_avg_3d":14.3241, "purchase_price_avg_14d":11.89352, ...}'
```

**Note: This java code is not runnable in the docker env, it is just an illustrative example.**

## Log fetches and measure online/offline consistency

As discussed in the introductory sections of the main project [README](https://github.com/airbnb/chronon?tab=readme-ov-file#platform-features), one of Chronon's core guarantees is online/offline consistency. This means that the data that you use to train your model (offline) matches the data that the model sees for production inference (online).

A key element of this is temporal accuracy. This can be phrased as: **when backfilling features, the value that is produced for any given `timestamp` provided by the left side of the join should be the same as what would have been returned online if that feature was fetched at that particular `timestamp`**.

Chronon not only guarantees this temporal accuracy, but also offers a way to measure it.

The measurement pipeline starts with the logs of the online fetch requests. These logs include the primary keys and timestamp of the request, along with the fetched feature values. Chronon then passes the keys and timestamps to a Join backfill as the left side, asking the compute engine to backfill the feature values. It then compares the backfilled values to actual fetched values to measure consistency.

Step 1: log fetches

First, make sure you've ran a few fetch requests. Run:

`run.py --mode fetch --type join --name quickstart/training_set.v2 -k '{"user_id":"5"}'` 

A few times to generate some fetches.

With that complete, you can run this to create a usable log table (these commands produce a logging hive table with the correct schema):

```bash
spark-submit --class ai.chronon.quickstart.online.MongoLoggingDumper --master local[*] /srv/onlineImpl/target/scala-2.12/mongo-online-impl-assembly-0.1.0-SNAPSHOT.jar default.chronon_log_table mongodb://admin:admin@mongodb:27017/?authSource=admin
compile.py --conf group_bys/quickstart/schema.py
run.py --mode backfill --conf production/group_bys/quickstart/schema.v1
run.py --mode log-flattener --conf production/joins/quickstart/training_set.v2 --log-table default.chronon_log_table --schema-table default.quickstart_schema_v1
```

This creates a `default.quickstart_training_set_v2_logged` table that contains the results of each of the fetch requests that you previously made, along with the timestamp at which you made them and the `user` that you requested.

**Note:** Once you run the above command, it will create and "close" the log partitions, meaning that if you make additional fetches on the same day (UTC time) it will not append. If you want to go back and generate more requests for online/offline consistency, you can drop the table (run `DROP TABLE default.quickstart_training_set_v2_logged` in a `spark-sql` shell) before rerunning the above command. 

Now you can compute consistency metrics with this command:

```bash
run.py --mode consistency-metrics-compute --conf production/joins/quickstart/training_set.v2
```

This job takes will take the primary key(s) and timestamps from the log table (`default.quickstart_training_set_v2_logged` in this case), and uses those to create and run a join backfill. It then compares the backfilled results to the actual logged values that were fetched online

It produces two output tables:

1. `default.quickstart_training_set_v2_consistency`: A human readable table that you can query to see the results of the consistency checks.
   1. You can enter a sql shell by running `spark-sql` from your docker bash sesion, then query the table.
   2.  Note that it has many columns (multiple metrics per feature), so you might want to run a `DESC default.quickstart_training_set_v2_consistency` first, then select a few columns that you care about to query.
2. `default.quickstart_training_set_v2_consistency_upload`: A list of KV bytes that is uploaded to the online KV store, that can be used to power online data quality monitoring flows. Not meant to be human readable.


## Conclusion

Using chronon for your feature engineering work simplifies and improves your ML Workflow in a number of ways:

1. You can define features in one place, and use those definitions both for training data backfills and for online serving.
2. Backfills are automatically point-in-time correct, which avoids label leakage and inconsistencies between training data and online inference.
3. Orchestration for batch and streaming pipelines to keep features up to date is made simple.
4. Chronon exposes easy endpoints for feature fetching.
5. Consistency is guaranteed and measurable.

For a more detailed view into the benefits of using Chronon, see [Benefits of Chronon documentation](https://github.com/airbnb/chronon/tree/master?tab=readme-ov-file#benefits-of-chronon-over-other-approaches).<|MERGE_RESOLUTION|>--- conflicted
+++ resolved
@@ -140,11 +140,7 @@
 
 1. Combines many features together into a wide view (hence the name `Join`).
 2. Defines the primary keys and timestamps for which feature backfills should be performed. Chronon can then guarantee that feature values are correct as of this timestamp.
-<<<<<<< HEAD
-3. Performs scalable backfills
-=======
-3. Performs scalabe backfills.
->>>>>>> 91fcd4fd
+3. Performs scalable backfills.
 
 Here is what our join looks like:
 
