--- conflicted
+++ resolved
@@ -107,19 +107,11 @@
   .enablePlugins(BuildInfoPlugin)
   .settings(
     libraryDependencies ++= Seq(
-<<<<<<< HEAD
       "org.scala-lang.modules" %% "scala-java8-compat" % "1.0.2",
       "com.datadoghq" % "java-dogstatsd-client" % "4.4.1",
       "org.rogach" %% "scallop" % "5.1.0",
       "net.jodah" % "typetools" % "0.6.3"
-=======
-      "org.scala-lang.modules" %% "scala-java8-compat" % "0.9.0",
-      // statsd 3.0 has local aggregation - TODO: upgrade
-      "com.datadoghq" % "java-dogstatsd-client" % "2.7",
-      "org.rogach" %% "scallop" % "4.0.1",
-      "net.jodah" % "typetools" % "0.4.1",
       "com.github.ben-manes.caffeine" % "caffeine" % "2.9.3"
->>>>>>> ed7d5143
     ),
     libraryDependencies ++= spark_all,
   )
@@ -133,19 +125,11 @@
     target := target.value.toPath.resolveSibling("target-no-assembly").toFile,
     crossScalaVersions := supportedVersions,
     libraryDependencies ++= Seq(
-<<<<<<< HEAD
       "org.scala-lang.modules" %% "scala-java8-compat" % "1.0.2",
       "com.datadoghq" % "java-dogstatsd-client" % "4.4.1",
       "org.rogach" %% "scallop" % "5.1.0",
       "net.jodah" % "typetools" % "0.6.3"
-=======
-      "org.scala-lang.modules" %% "scala-java8-compat" % "0.9.0",
-      // statsd 3.0 has local aggregation - TODO: upgrade
-      "com.datadoghq" % "java-dogstatsd-client" % "2.7",
-      "org.rogach" %% "scallop" % "4.0.1",
-      "net.jodah" % "typetools" % "0.4.1",
       "com.github.ben-manes.caffeine" % "caffeine" % "2.9.3"
->>>>>>> ed7d5143
     ),
     libraryDependencies ++= jackson,
     libraryDependencies ++= spark_all.map(_ % "provided"),
