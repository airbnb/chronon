import sbt.Keys._
import sbt.Test

import scala.io.StdIn
import scala.sys.process._
import complete.DefaultParsers._

lazy val scala211 = "2.11.12"
lazy val scala212 = "2.12.12"
lazy val scala213 = "2.13.6"
lazy val spark2_4_0 = "2.4.0"
lazy val spark3_1_1 = "3.1.1"
lazy val spark3_2_1 = "3.2.1"

ThisBuild / organization := "ai.chronon"
ThisBuild / organizationName := "chronon"
<<<<<<< HEAD
ThisBuild / scalaVersion := scala212
=======
ThisBuild / scalaVersion := scala213
>>>>>>> c2580e95
ThisBuild / description := "Chronon is a feature engineering platform"
ThisBuild / licenses := List("Apache 2" -> new URL("http://www.apache.org/licenses/LICENSE-2.0.txt"))
ThisBuild / scmInfo := Some(
  ScmInfo(
    url("https://github.com/airbnb/chronon"),
    "scm:git@github.com:airbnb/chronon.git"
  )
)
ThisBuild / pomIncludeRepository := { _ => false }
ThisBuild / homepage := Some(url("https://github.com/airbnb/chronon"))
// The id needs to be sonatype id. TODO: ask the team to create one and add here.
ThisBuild / developers := List(
  Developer(
    id = "nikhilsimha",
    name = "Nikhil Simha",
    email = "r.nikhilsimha@gmail.com",
    url = url("http://nikhilsimha.com")
  )
)
ThisBuild / assembly / test := {}

def buildTimestampSuffix = ";build.timestamp=" + new java.util.Date().getTime
lazy val publishSettings = Seq(
  publishTo := {
    if (isSnapshot.value) {
      Some("snapshots" at sys.env.getOrElse("CHRONON_SNAPSHOT_REPO", "unknown-repo") + buildTimestampSuffix)
    } else {
      val nexus = "https://s01.oss.sonatype.org/"
      Some("releases" at nexus + "service/local/staging/deploy/maven2")
    }
  },
  publishMavenStyle := true
)

// Release related configs
import sbtrelease.ReleasePlugin.autoImport.ReleaseTransformations._
lazy val releaseSettings = Seq(
  releaseUseGlobalVersion := false,
  releaseVersionBump := sbtrelease.Version.Bump.Next,
  // This step has internal issues working for downstream builds (workaround in place).
  releasePublishArtifactsAction := PgpKeys.publishSigned.value,
  releaseProcess := Seq[ReleaseStep](
    checkSnapshotDependencies,
    inquireVersions,
    runClean,
    //runTest,                                        // Skipping tests as part of release process
    setReleaseVersion,
    commitReleaseVersion,
    tagRelease,
    // publishArtifacts,                              // This native step doesn't handle gpg signing (workaround below)
    releaseStepCommandAndRemaining("+ publishSigned"),
    releaseStepInputTask(releasePromptTask), // Manual user prompt to wait for confirmation before proceeding
    releaseStepInputTask(python_api, " release"), // This step handles the release of Python packages
    setNextVersion,
    commitNextVersion
    //pushChanges                                     // : Pushes the local Git changes to GitHub
  )
)

enablePlugins(GitVersioning, GitBranchPrompt)

lazy val supportedVersions = List(scala211, scala212, scala213)

lazy val root = (project in file("."))
  .aggregate(api, aggregator, online, spark_uber, spark_embedded)
  .settings(
    publish / skip := true,
    crossScalaVersions := Nil,
    name := "chronon"
  )
  .settings(releaseSettings: _*)

// Git related config
git.gitUncommittedChanges := true
git.useGitDescribe := true
git.gitTagToVersionNumber := { tag: String =>
  // Git plugin will automatically add SNAPSHOT for dirty workspaces so remove it to avoid duplication.
  val versionStr = if (git.gitUncommittedChanges.value) version.value.replace("-SNAPSHOT", "") else version.value
  val branchTag = git.gitCurrentBranch.value
  // [stripe] We tag all packages consistently irrespective of the branch being used and
  // rely on appropriate versioning
  // For master branches, we tag the packages as <package-name>-<build-version>
  Some(s"${versionStr}")
}

/**
  * Versions are look up from mvn central - so we are fitting for three configurations
  * scala 11 + spark 2.4: https://mvnrepository.com/artifact/org.apache.spark/spark-core_2.11/2.4.0
  * scala 12 + spark 3.1.1: https://mvnrepository.com/artifact/org.apache.spark/spark-core_2.12/3.1.1
  * scala 13 + spark 3.2.1: https://mvnrepository.com/artifact/org.apache.spark/spark-core_2.13/3.2.1
  */
val VersionMatrix: Map[String, VersionDependency] = Map(
  "spark-sql" -> VersionDependency(
    Seq(
      "org.apache.spark" %% "spark-sql",
      "org.apache.spark" %% "spark-core"
    ),
    Some(spark2_4_0),
    Some(spark3_1_1),
    Some(spark3_2_1)
  ),
  "spark-all" -> VersionDependency(
    Seq(
      "org.apache.spark" %% "spark-sql",
      "org.apache.spark" %% "spark-hive",
      "org.apache.spark" %% "spark-core",
      "org.apache.spark" %% "spark-streaming",
      "org.apache.spark" %% "spark-sql-kafka-0-10"
    ),
    Some(spark2_4_0),
    Some(spark3_1_1),
    Some(spark3_2_1)
  ),
  "scala-reflect" -> VersionDependency(
    Seq("org.scala-lang" % "scala-reflect"),
    Some(scala211),
    Some(scala212),
    Some(scala213)
  ),
  "scala-parallel-collections" -> VersionDependency(
    Seq("org.scala-lang.modules" %% "scala-parallel-collections"),
    None,
    None,
    Some("1.0.4")
  ),
  "jackson" -> VersionDependency(
    Seq(
      "com.fasterxml.jackson.core" % "jackson-core",
      "com.fasterxml.jackson.core" % "jackson-databind",
      "com.fasterxml.jackson.module" %% "jackson-module-scala"
    ),
    Some("2.6.7"),
    Some("2.10.0"),
    Some("2.12.3")
  ),
  "avro" -> VersionDependency(
    Seq(
      "org.apache.avro" % "avro"
    ),
    Some("1.8.2"),
    Some("1.8.2"),
    Some("1.10.2")
  ),
  "netty-buffer" -> VersionDependency(
    Seq(
      "io.netty" % "netty-buffer"
    ),
    None,
    None,
    Some("4.1.68.Final")
  )
)

def fromMatrix(scalaVersion: String, modules: String*): Seq[ModuleID] =
  modules.flatMap { module =>
    var mod = module
    val provided = module.endsWith("/provided")
    if (provided) {
      mod = module.replace("/provided", "")
    }
    assert(VersionMatrix.contains(mod),
           s"Version matrix doesn't contain module: $mod, pick one of ${VersionMatrix.keys.toSeq}")
    val result = VersionMatrix(mod).of(scalaVersion)
    if (provided) result.map(_ % "provided") else result
  }

lazy val api = project
  .settings(
    publishSettings,
    Compile / sourceGenerators += Def.task {
      val inputThrift = baseDirectory.value / "thrift" / "api.thrift"
      val outputJava = (Compile / sourceManaged).value
      val insideDockerLocal: Boolean = sys.env.contains("INSIDE_DOCKER_LOCAL")
      Thrift.gen(inputThrift.getPath, outputJava.getPath, "java", insideCI.value, insideDockerLocal)
    }.taskValue,
    sourceGenerators in Compile += python_api_build.taskValue,
    crossScalaVersions := supportedVersions,
<<<<<<< HEAD
    libraryDependencies ++= Seq(
      "org.apache.thrift" % "libthrift" % "0.13.0",
      "com.fasterxml.jackson.module" %% "jackson-module-scala" % "2.9.10",
      "com.fasterxml.jackson.core" % "jackson-databind" % "2.9.10",
      "org.scala-lang" % "scala-reflect" % "2.11.12",
      "com.fasterxml.jackson.core" % "jackson-core" % "2.9.10",
      "org.scala-lang.modules" %% "scala-collection-compat" % "2.6.0",
      "org.slf4j" % "slf4j-api" % "1.7.30",
      "org.slf4j" % "slf4j-log4j12" % "1.7.30",
      "com.novocode" % "junit-interface" % "0.11" % "test"
    ),
=======
    libraryDependencies ++=
      fromMatrix(scalaVersion.value, "spark-sql/provided") ++
        Seq(
          "org.apache.thrift" % "libthrift" % "0.13.0",
          "org.scala-lang" % "scala-reflect" % scalaVersion.value,
          "org.scala-lang.modules" %% "scala-collection-compat" % "2.6.0",
          "com.novocode" % "junit-interface" % "0.11" % "test",
          "org.scalatest" %% "scalatest" % "3.2.15" % "test",
          "org.scalatestplus" %% "mockito-3-4" % "3.2.10.0" % "test"
        )
>>>>>>> c2580e95
  )

lazy val py_thrift = taskKey[Seq[File]]("Build thrift generated files")
py_thrift := {
  val apiDirectory = baseDirectory.value / "api"
  val inputThrift = apiDirectory / "thrift" / "api.thrift"
  val outputPy = apiDirectory / "py" / "ai" / "chronon"
  Thrift.gen(inputThrift.getPath, outputPy.getPath, "py", "api")
}

lazy val python_api_build = taskKey[Seq[File]]("Build thrift generated files")
ThisBuild / python_api_build := {
  python_api.toTask(" build").value
  Seq()
}

// Task for building Python API of Chronon
lazy val python_api = inputKey[Unit]("Build Python API")
python_api := {
  // Sbt has limited support for python and thus we are using bash script to achieve the same.
  val action = spaceDelimited("<arg>").parsed.headOption.getOrElse("build")
  val thrift = py_thrift.value
  val s: TaskStreams = streams.value
  val versionStr = (api / version).value
  val branchStr = git.gitCurrentBranch.value
  s.log.info(s"Building Python API version: ${versionStr}, branch: ${branchStr}, action: ${action} ...")
  if ((s"api/py/python-api-build.sh ${versionStr} ${branchStr} ${action}" !) == 0) {
    s.log.success("Built Python API")
  } else {
    throw new IllegalStateException("Python API build failed!")
  }
}

lazy val releasePromptTask = inputKey[Unit]("Prompt the user for a yes/no answer")
releasePromptTask := {
  var wait = true
  while (wait) {
    println(s"""
            |[WARNING] Scala artifacts have been published to the Sonatype staging.
            |Please verify the Java builds are in order before proceeding with the Python API release.
            |Python release is irreversible. So proceed with caution.
            |""".stripMargin)
    val userInput = StdIn.readLine(s"Do you want to continue with the release: (y)es (n)o ? ").trim.toLowerCase
    if (userInput == "yes" || userInput == "y") {
      println("Continuing with the Python API release..")
      wait = false
    } else if (userInput == "no" || userInput == "n") {
      println("User selected `no`. Exiting the release process. Clear the workspace and release again as required.")
      sys.exit(0)
    } else {
      println(s"Invalid input: $userInput")
      // Keep prompting the user for valid input
    }
  }
}

lazy val aggregator = project
  .dependsOn(api.%("compile->compile;test->test"))
  .settings(
    publishSettings,
    crossScalaVersions := supportedVersions,
    libraryDependencies ++=
      fromMatrix(scalaVersion.value, "spark-sql/provided") ++ Seq(
        "com.yahoo.datasketches" % "sketches-core" % "0.13.4",
        "com.google.code.gson" % "gson" % "2.8.6"
      )
  )

lazy val online = project
  .dependsOn(aggregator.%("compile->compile;test->test"))
  .settings(
    publishSettings,
    crossScalaVersions := supportedVersions,
    libraryDependencies ++= Seq(
      "org.scala-lang.modules" %% "scala-java8-compat" % "0.9.0",
      // [TODO: stripe] Upstream this change as we're on 4.1.0 internally
      "com.datadoghq" % "java-dogstatsd-client" % "4.1.0",
      "org.rogach" %% "scallop" % "4.0.1",
      "net.jodah" % "typetools" % "0.4.1"
    ),
    libraryDependencies ++= fromMatrix(scalaVersion.value, "spark-all", "scala-parallel-collections", "netty-buffer")
  )

lazy val online_unshaded = (project in file("online"))
  .dependsOn(aggregator.%("compile->compile;test->test"))
  .settings(
    target := target.value.toPath.resolveSibling("target-no-assembly").toFile,
    crossScalaVersions := supportedVersions,
    libraryDependencies ++= Seq(
      "org.scala-lang.modules" %% "scala-java8-compat" % "0.9.0",
      // statsd 3.0 has local aggregation - TODO: upgrade
      "com.datadoghq" % "java-dogstatsd-client" % "2.7",
      "org.rogach" %% "scallop" % "4.0.1",
      "net.jodah" % "typetools" % "0.4.1"
    ),
    libraryDependencies ++= fromMatrix(scalaVersion.value,
                                       "jackson",
                                       "avro",
                                       "spark-all/provided",
                                       "scala-parallel-collections",
                                       "netty-buffer")
  )

def cleanSparkMeta(): Unit = {
  Folder.clean(file(".") / "spark" / "spark-warehouse",
               file(".") / "spark-warehouse",
               file(".") / "spark" / "metastore_db",
               file(".") / "metastore_db")
}

val sparkBaseSettings: Seq[Setting[_]] = Seq(
  assembly / test := {},
  assembly / artifact := {
    val art = (assembly / artifact).value
    art.withClassifier(Some("assembly"))
  },
  mainClass in (Compile, run) := Some("ai.chronon.spark.Driver"),
  cleanFiles ++= Seq(
    baseDirectory.value / "spark-warehouse",
    baseDirectory.value / "metastore_db"
  ),
  Test / testOptions += Tests.Setup(() => cleanSparkMeta()),
  Test / testOptions += Tests.Cleanup(() => cleanSparkMeta()),
  // compatibility for m1 chip laptop
  libraryDependencies += "org.xerial.snappy" % "snappy-java" % "1.1.8.4" % Test
) ++ addArtifact(assembly / artifact, assembly) ++ publishSettings

<<<<<<< HEAD
// TODO: use github releases to publish the spark driver
val embeddedAssemblyStrategy: Setting[_] = assemblyMergeStrategy in assembly := {
  case PathList("META-INF", "MANIFEST.MF") => MergeStrategy.discard
  case PathList("META-INF", _ @_*)         => MergeStrategy.filterDistinctLines
  case "plugin.xml"                        => MergeStrategy.last
  case _                                   => MergeStrategy.first
}

// Hit errors on the lines of:
// deduplicate: different file contents found in the following:
// .. gson-2.8.6.jar:module-info.class
val uberAssemblyStrategy: Setting[_] = assemblyMergeStrategy in assembly := {
  case x if x.endsWith("module-info.class") => MergeStrategy.discard
  case x =>
    val oldStrategy = (assemblyMergeStrategy in assembly).value
    oldStrategy(x)
}

=======
>>>>>>> c2580e95
lazy val spark_uber = (project in file("spark"))
  .dependsOn(aggregator.%("compile->compile;test->test"), online_unshaded)
  .settings(
    sparkBaseSettings,
<<<<<<< HEAD
    uberAssemblyStrategy,
    crossScalaVersions := Seq(scala211, scala212),
    libraryDependencies ++= {
      CrossVersion.partialVersion(scalaVersion.value) match {
        case Some((2, major)) if major == 12 =>
          sparkLibs("3.1.1").map(_ % "provided")
        case _ =>
          sparkLibs("2.4.0").map(_ % "provided")
      }
    }
=======
    crossScalaVersions := supportedVersions,
    libraryDependencies ++= fromMatrix(scalaVersion.value, "jackson", "spark-all/provided")
>>>>>>> c2580e95
  )

lazy val spark_embedded = (project in file("spark"))
  .dependsOn(aggregator.%("compile->compile;test->test"), online_unshaded)
  .settings(
    sparkBaseSettings,
<<<<<<< HEAD
    libraryDependencies ++= sparkLibs("3.1.1"),
=======
    crossScalaVersions := supportedVersions,
    libraryDependencies ++= fromMatrix(scalaVersion.value, "spark-all"),
>>>>>>> c2580e95
    target := target.value.toPath.resolveSibling("target-embedded").toFile,
    Test / test := {}
  )

// Build Sphinx documentation
lazy val sphinx = taskKey[Unit]("Build Sphinx Documentation")
sphinx := {
  // Sbt has limited support for Sphinx and thus we are using bash script to achieve the same.
  // To generate Python API docs, we need to finish the build of Python API.
  python_api_build.value
  val s: TaskStreams = streams.value
  s.log.info("Building Sphinx documentation...")
  if (("docs/build-sphinx.sh" !) == 0) {
    s.log.success("Built Sphinx documentation")
  } else {
    throw new IllegalStateException("Sphinx build failed!")
  }
}

ThisBuild / assemblyMergeStrategy := {
  case PathList("META-INF", "MANIFEST.MF") => MergeStrategy.discard
  case PathList("META-INF", _ @_*)         => MergeStrategy.filterDistinctLines
  case "plugin.xml"                        => MergeStrategy.last
  case PathList("com", "fasterxml", _ @_*) => MergeStrategy.last
  case PathList("com", "google", _ @_*)    => MergeStrategy.last
  case _                                   => MergeStrategy.first
}
exportJars := true<|MERGE_RESOLUTION|>--- conflicted
+++ resolved
@@ -14,11 +14,7 @@
 
 ThisBuild / organization := "ai.chronon"
 ThisBuild / organizationName := "chronon"
-<<<<<<< HEAD
 ThisBuild / scalaVersion := scala212
-=======
-ThisBuild / scalaVersion := scala213
->>>>>>> c2580e95
 ThisBuild / description := "Chronon is a feature engineering platform"
 ThisBuild / licenses := List("Apache 2" -> new URL("http://www.apache.org/licenses/LICENSE-2.0.txt"))
 ThisBuild / scmInfo := Some(
@@ -196,19 +192,6 @@
     }.taskValue,
     sourceGenerators in Compile += python_api_build.taskValue,
     crossScalaVersions := supportedVersions,
-<<<<<<< HEAD
-    libraryDependencies ++= Seq(
-      "org.apache.thrift" % "libthrift" % "0.13.0",
-      "com.fasterxml.jackson.module" %% "jackson-module-scala" % "2.9.10",
-      "com.fasterxml.jackson.core" % "jackson-databind" % "2.9.10",
-      "org.scala-lang" % "scala-reflect" % "2.11.12",
-      "com.fasterxml.jackson.core" % "jackson-core" % "2.9.10",
-      "org.scala-lang.modules" %% "scala-collection-compat" % "2.6.0",
-      "org.slf4j" % "slf4j-api" % "1.7.30",
-      "org.slf4j" % "slf4j-log4j12" % "1.7.30",
-      "com.novocode" % "junit-interface" % "0.11" % "test"
-    ),
-=======
     libraryDependencies ++=
       fromMatrix(scalaVersion.value, "spark-sql/provided") ++
         Seq(
@@ -217,9 +200,10 @@
           "org.scala-lang.modules" %% "scala-collection-compat" % "2.6.0",
           "com.novocode" % "junit-interface" % "0.11" % "test",
           "org.scalatest" %% "scalatest" % "3.2.15" % "test",
-          "org.scalatestplus" %% "mockito-3-4" % "3.2.10.0" % "test"
+          "org.scalatestplus" %% "mockito-3-4" % "3.2.10.0" % "test",
+          "org.slf4j" % "slf4j-api" % "1.7.30",
+          "org.slf4j" % "slf4j-log4j12" % "1.7.30",
         )
->>>>>>> c2580e95
   )
 
 lazy val py_thrift = taskKey[Seq[File]]("Build thrift generated files")
@@ -347,15 +331,6 @@
   libraryDependencies += "org.xerial.snappy" % "snappy-java" % "1.1.8.4" % Test
 ) ++ addArtifact(assembly / artifact, assembly) ++ publishSettings
 
-<<<<<<< HEAD
-// TODO: use github releases to publish the spark driver
-val embeddedAssemblyStrategy: Setting[_] = assemblyMergeStrategy in assembly := {
-  case PathList("META-INF", "MANIFEST.MF") => MergeStrategy.discard
-  case PathList("META-INF", _ @_*)         => MergeStrategy.filterDistinctLines
-  case "plugin.xml"                        => MergeStrategy.last
-  case _                                   => MergeStrategy.first
-}
-
 // Hit errors on the lines of:
 // deduplicate: different file contents found in the following:
 // .. gson-2.8.6.jar:module-info.class
@@ -366,39 +341,21 @@
     oldStrategy(x)
 }
 
-=======
->>>>>>> c2580e95
 lazy val spark_uber = (project in file("spark"))
   .dependsOn(aggregator.%("compile->compile;test->test"), online_unshaded)
   .settings(
     sparkBaseSettings,
-<<<<<<< HEAD
     uberAssemblyStrategy,
-    crossScalaVersions := Seq(scala211, scala212),
-    libraryDependencies ++= {
-      CrossVersion.partialVersion(scalaVersion.value) match {
-        case Some((2, major)) if major == 12 =>
-          sparkLibs("3.1.1").map(_ % "provided")
-        case _ =>
-          sparkLibs("2.4.0").map(_ % "provided")
-      }
-    }
-=======
     crossScalaVersions := supportedVersions,
     libraryDependencies ++= fromMatrix(scalaVersion.value, "jackson", "spark-all/provided")
->>>>>>> c2580e95
   )
 
 lazy val spark_embedded = (project in file("spark"))
   .dependsOn(aggregator.%("compile->compile;test->test"), online_unshaded)
   .settings(
     sparkBaseSettings,
-<<<<<<< HEAD
-    libraryDependencies ++= sparkLibs("3.1.1"),
-=======
     crossScalaVersions := supportedVersions,
     libraryDependencies ++= fromMatrix(scalaVersion.value, "spark-all"),
->>>>>>> c2580e95
     target := target.value.toPath.resolveSibling("target-embedded").toFile,
     Test / test := {}
   )
