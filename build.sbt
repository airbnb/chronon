--- conflicted
+++ resolved
@@ -36,9 +36,7 @@
     libraryDependencies ++= Seq(
       "com.yahoo.datasketches" % "sketches-core" % "0.13.4",
       "com.novocode" % "junit-interface" % "0.11" % "test",
-      "com.google.code.gson" % "gson" % "2.8.6" excludeAll (
-        ExclusionRule(organization = "org.ow2.asm")
-      )
+      "com.google.code.gson" % "gson" % "2.8.6"
     )
   )
 
@@ -48,13 +46,7 @@
     libraryDependencies ++= Seq(
       "org.apache.avro" % "avro" % "1.8.0",
       "org.scala-lang.modules" %% "scala-java8-compat" % "0.9.0",
-<<<<<<< HEAD
-      "com.jayway.jsonpath" % "json-path" % "2.6.0" excludeAll (
-        ExclusionRule(organization = "org.ow2.asm")
-      )
-=======
       "com.jayway.jsonpath" % "json-path" % "2.6.0" % "provided"
->>>>>>> 6d457efc
     )
   )
 
