package(default_visibility = ["//visibility:public"])

load("//jvm:defs.bzl", "get_jars_for_repo")

SPARK_LIBS_PROVIDED = [
    scala_jar(
        name = "spark-core",
        org = "org.apache.spark",
    ),
    scala_jar(
        name = "spark-catalyst",
        org = "org.apache.spark",
    ),
    scala_jar(
        name = "spark-sql",
        org = "org.apache.spark",
    ),
    scala_jar(
        name = "spark-hive",
        org = "org.apache.spark",
    ),
    scala_jar(
        name = "spark-sketch",
        org = "org.apache.spark",
    ),
    scala_jar(
        name = "spark-streaming",
        org = "org.apache.spark",
    ),
    scala_jar(
        name = "spark-tags",
        org = "org.apache.spark",
    ),
    jar(
        name = "scala-library",
        org = "org.scala-lang",
    ),
    scala_jar(
        name = "spark-unsafe",
        org = "org.apache.spark",
    ),
    jar(
        name = "avro",
        org = "org.apache.avro",
    ),
    jar(
        name = "hive-metastore",
        org = "org.apache.hive",
    ),
    jar(
        name = "hive-exec",
        org = "org.apache.hive",
    ),
    jar(
        name = "hadoop-common",
        org = "org.apache.hadoop",
    ),
    scala_jar(
        name = "jackson-module-scala",
        org = "com.fasterxml.jackson.module",
    ),
    jar(
        name = "jackson-core",
        org = "com.fasterxml.jackson.core",
    ),
    jar(
        name = "jackson-annotations",
        org = "com.fasterxml.jackson.core",
    ),
    jar(
        name = "jackson-databind",
        org = "com.fasterxml.jackson.core",
    ),
    jar(
        name = "kryo_shaded",
        org = "com.esotericsoftware",
    ),
    scala_jar(
        name = "json4s-jackson",
        org = "org.json4s",
    ),
    scala_jar(
        name = "json4s-core",
        org = "org.json4s",
    ),
    scala_jar(
        name = "json4s-ast",
        org = "org.json4s",
    ),
    scala_jar(
        name = "json4s-scalap",
        org = "org.json4s",
    ),
    jar(
        name = "commons-lang3",
        org = "org.apache.commons",
    ),
    scala_jar(
        name = "delta-core",
        org = "io.delta",
    ),
    jar(
        name = "janino",
        org = "org.codehaus.janino",
    ),
    jar(
        name = "commons-compiler",
        org = "org.codehaus.janino",
    ),
]

MAVEN_LIBS_PROVIDED = [
    scala_jar(
        name = "jackson-module-scala",
        org = "com.fasterxml.jackson.module",
    ),
    jar(
        name = "jackson-core",
        org = "com.fasterxml.jackson.core",
    ),
    jar(
        name = "jackson-annotations",
        org = "com.fasterxml.jackson.core",
    ),
    jar(
        name = "jackson-databind",
        org = "com.fasterxml.jackson.core",
    ),
    scala_jar(
        name = "json4s-jackson",
        org = "org.json4s",
    ),
    scala_jar(
        name = "json4s-core",
        org = "org.json4s",
    ),
    scala_jar(
        name = "json4s-ast",
        org = "org.json4s",
    ),
    scala_jar(
        name = "json4s-scalap",
        org = "org.json4s",
    ),
    jar(
        name = "guava",
        org = "com.google.guava",
    ),
    jar(
        name = "commons-io",
        org = "commons-io",
    ),
    jar(
        name = "commons-lang",
        org = "commons-lang",
    ),
    jar(
        name = "slf4j-api",
        org = "org.slf4j",
    ),
    jar(
        name = "slf4j-log4j12",
        org = "org.slf4j",
    ),
    jar(
        name = "janino",
        org = "org.codehaus.janino",
    ),
    jar(
        name = "commons-compiler",
        org = "org.codehaus.janino",
    ),
    jar(
        name = "kafka-clients",
        org = "org.apache.kafka",
    ),
]

SPARK_3_5_LIBS_PROVIDED = SPARK_LIBS_PROVIDED + [
    scala_jar(
        name = "spark-common-utils",
        org = "org.apache.spark",
    ),
    scala_jar(
        name = "spark-sql-api",
        org = "org.apache.spark",
    ),
]

<<<<<<< HEAD
SPARK_LIBS_TEST = [
    jar(
        name = "derby",
        org = "org.apache.derby",
    ),
]

java_library(
    name = "spark-libs",
    visibility = ["//visibility:public"],
    exports = select({
        "//conditions:default": get_jars_for_repo("spark_3_2", SPARK_LIBS_PROVIDED),
        "//tools/flags/spark:spark_3_1": get_jars_for_repo("spark_3_1", SPARK_LIBS_PROVIDED),
        "//tools/flags/spark:spark_3_2": get_jars_for_repo("spark_3_2", SPARK_LIBS_PROVIDED),
        "//tools/flags/spark:spark_3_5": get_jars_for_repo("spark_3_5", SPARK_3_5_LIBS_PROVIDED),
    }),
)

java_library(
    name = "spark-test-libs",
    visibility = ["//visibility:public"],
    exports = select({
        "//conditions:default": get_jars_for_repo("spark_3_2", SPARK_LIBS_TEST),
        "//tools/flags/spark:spark_3_1": get_jars_for_repo("spark_3_1", SPARK_LIBS_TEST),
        "//tools/flags/spark:spark_3_2": get_jars_for_repo("spark_3_2", SPARK_LIBS_TEST),
        "//tools/flags/spark:spark_3_5": get_jars_for_repo("spark_3_5", SPARK_LIBS_TEST),
    }),
)

# Usually spark provided jars are subset of all jars
=======
# Spark environment provides jars from installed Spark versions.
maven_repo_jars = get_jars_for_repo("maven", MAVEN_LIBS_PROVIDED)

>>>>>>> a1bf3f04
java_library(
    name = "spark-libs",
    visibility = ["//visibility:public"],
    exports = select({
        "//conditions:default": maven_repo_jars + get_jars_for_repo("spark_3_2", SPARK_LIBS_PROVIDED),
        "//tools/flags/spark:spark_2_4": maven_repo_jars + get_jars_for_repo("spark_2_4", SPARK_LIBS_PROVIDED),
        "//tools/flags/spark:spark_3_1": maven_repo_jars + get_jars_for_repo("spark_3_1", SPARK_LIBS_PROVIDED),
        "//tools/flags/spark:spark_3_2": maven_repo_jars + get_jars_for_repo("spark_3_2", SPARK_LIBS_PROVIDED),
        "//tools/flags/spark:spark_3_5": maven_repo_jars + get_jars_for_repo("spark_3_5", SPARK_3_5_LIBS_PROVIDED),
    }),
)

java_binary(
    name = "spark-provided-env",
    main_class = "None",  #hack
    runtime_deps = [
        "//third_party/java/spark:spark-libs",
    ],
)<|MERGE_RESOLUTION|>--- conflicted
+++ resolved
@@ -187,7 +187,6 @@
     ),
 ]
 
-<<<<<<< HEAD
 SPARK_LIBS_TEST = [
     jar(
         name = "derby",
@@ -218,20 +217,15 @@
 )
 
 # Usually spark provided jars are subset of all jars
-=======
-# Spark environment provides jars from installed Spark versions.
-maven_repo_jars = get_jars_for_repo("maven", MAVEN_LIBS_PROVIDED)
-
->>>>>>> a1bf3f04
 java_library(
-    name = "spark-libs",
+    name = "spark-provided-libs",
     visibility = ["//visibility:public"],
     exports = select({
-        "//conditions:default": maven_repo_jars + get_jars_for_repo("spark_3_2", SPARK_LIBS_PROVIDED),
-        "//tools/flags/spark:spark_2_4": maven_repo_jars + get_jars_for_repo("spark_2_4", SPARK_LIBS_PROVIDED),
-        "//tools/flags/spark:spark_3_1": maven_repo_jars + get_jars_for_repo("spark_3_1", SPARK_LIBS_PROVIDED),
-        "//tools/flags/spark:spark_3_2": maven_repo_jars + get_jars_for_repo("spark_3_2", SPARK_LIBS_PROVIDED),
-        "//tools/flags/spark:spark_3_5": maven_repo_jars + get_jars_for_repo("spark_3_5", SPARK_3_5_LIBS_PROVIDED),
+        "//conditions:default": get_jars_for_repo("spark_3_2", SPARK_LIBS_PROVIDED),
+        "//tools/flags/spark:spark_2_4": get_jars_for_repo("spark_2_4", SPARK_LIBS_PROVIDED),
+        "//tools/flags/spark:spark_3_1": get_jars_for_repo("spark_3_1", SPARK_LIBS_PROVIDED),
+        "//tools/flags/spark:spark_3_2": get_jars_for_repo("spark_3_2", SPARK_LIBS_PROVIDED),
+        "//tools/flags/spark:spark_3_5": get_jars_for_repo("spark_3_5", SPARK_3_5_LIBS_PROVIDED),
     }),
 )
 
