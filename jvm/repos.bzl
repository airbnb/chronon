--- conflicted
+++ resolved
@@ -5,15 +5,8 @@
 
 # repos with artifacts defined in external files
 load(":maven_repo.bzl", "maven_repo")
-<<<<<<< HEAD
-load(":spark_repos.bzl", "spark_3_1_repo", "spark_3_2_repo", "spark_3_5_repo")
+load(":spark_repos.bzl", "spark_2_4_repo", "spark_3_1_repo", "spark_3_2_repo", "spark_3_5_repo")
 load(":flink_repos.bzl", "flink_1_16_repo")
-=======
-load(":spark_2_4_repo.bzl", "spark_2_4_repo")
-load(":spark_3_1_repo.bzl", "spark_3_1_repo")
-load(":spark_3_2_repo.bzl", "spark_3_2_repo")
-load(":spark_3_5_repo.bzl", "spark_3_5_repo")
->>>>>>> f95dd2ca
 
 repos = [
     # The main repos are defined in individual files, which are loaded above and referenced here
@@ -22,9 +15,7 @@
     spark_3_1_repo,
     spark_3_2_repo,
     spark_3_5_repo,
-<<<<<<< HEAD
     flink_1_16_repo,
-=======
     repo(name = "scala_2.11", artifacts = [
         versioned_artifacts("2.11.12", [
             "org.scala-lang:scala-library",
@@ -32,7 +23,6 @@
             "org.scala-lang:scala-reflect",
         ]),
     ]),
->>>>>>> f95dd2ca
     repo(name = "scala_2.12", artifacts = [
         versioned_artifacts("2.12.18", [
             "org.scala-lang:scala-library",
